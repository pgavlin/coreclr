// Licensed to the .NET Foundation under one or more agreements.
// The .NET Foundation licenses this file to you under the MIT license.
// See the LICENSE file in the project root for more information.

/*XXXXXXXXXXXXXXXXXXXXXXXXXXXXXXXXXXXXXXXXXXXXXXXXXXXXXXXXXXXXXXXXXXXXXXXXXXXXX
XXXXXXXXXXXXXXXXXXXXXXXXXXXXXXXXXXXXXXXXXXXXXXXXXXXXXXXXXXXXXXXXXXXXXXXXXXXXXXX
XX                                                                           XX
XX                           Compiler                                        XX
XX                                                                           XX
XX  Represents the method data we are currently JIT-compiling.               XX
XX  An instance of this class is created for every method we JIT.            XX
XX  This contains all the info needed for the method. So allocating a        XX
XX  a new instance per method makes it thread-safe.                          XX
XX  It should be used to do all the memory management for the compiler run.  XX
XX                                                                           XX
XXXXXXXXXXXXXXXXXXXXXXXXXXXXXXXXXXXXXXXXXXXXXXXXXXXXXXXXXXXXXXXXXXXXXXXXXXXXXXX
XXXXXXXXXXXXXXXXXXXXXXXXXXXXXXXXXXXXXXXXXXXXXXXXXXXXXXXXXXXXXXXXXXXXXXXXXXXXXXX
*/

/*****************************************************************************/
#ifndef _COMPILER_H_
#define _COMPILER_H_
/*****************************************************************************/

#include "jit.h"
#include "opcode.h"
#include "varset.h"
#include "gentree.h"
#include "lir.h"
#include "block.h"
#include "inline.h"
#include "jiteh.h"
#include "instr.h"
#include "regalloc.h"
#include "sm.h"
#include "simplerhash.h"
#include "cycletimer.h"
#include "blockset.h"
#include "jitstd.h"
#include "arraystack.h"
#include "hashbv.h"
#include "fp.h"
#include "expandarray.h"
#include "tinyarray.h"
#include "valuenum.h"
#include "reglist.h"
#include "jittelemetry.h"
#ifdef    LATE_DISASM
#include "disasm.h"
#endif

#include "codegeninterface.h"
#include "regset.h"
#include "jitgcinfo.h"

#if DUMP_GC_TABLES && defined(JIT32_GCENCODER)
#include "gcdump.h"
#endif

#include "emit.h"

#include "simd.h"

// This is only used locally in the JIT to indicate that 
// a verification block should be inserted 
#define SEH_VERIFICATION_EXCEPTION 0xe0564552   // VER

/*****************************************************************************
 *                  Forward declarations
 */

struct  InfoHdr;                // defined in GCInfo.h
struct  escapeMapping_t;        // defined in flowgraph.cpp
class   emitter;                // defined in emit.h
struct  ShadowParamVarInfo;     // defined in GSChecks.cpp
struct  InitVarDscInfo;         // defined in register_arg_convention.h
class   FgStack;                // defined in flowgraph.cpp
#if FEATURE_STACK_FP_X87
struct  FlatFPStateX87;         // defined in fp.h
#endif
#if FEATURE_ANYCSE
class CSE_DataFlow;             // defined in OptCSE.cpp 
#endif
#ifdef DEBUG
struct  IndentStack;
#endif

// The following are defined in this file, Compiler.h

class   Compiler;

/*****************************************************************************
 *                  Unwind info
 */

#include "unwind.h"

/*****************************************************************************/

//
// Declare global operator new overloads that use the Compiler::compGetMem() function for allocation.
//

// Or the more-general IAllocator interface.
void * __cdecl operator new(size_t n, IAllocator* alloc);
void * __cdecl operator new[](size_t n, IAllocator* alloc);

// I wanted to make the second argument optional, with default = CMK_Unknown, but that
// caused these to be ambiguous with the global placement new operators.
void * __cdecl operator new(size_t n, Compiler *context, CompMemKind cmk);
void * __cdecl operator new[](size_t n, Compiler *context, CompMemKind cmk);
void * __cdecl operator new(size_t n, void* p, const jitstd::placement_t& syntax_difference);


// Requires the definitions of "operator new" so including "LoopCloning.h" after the definitions.
#include "loopcloning.h"

/*****************************************************************************/

/* This is included here and not earlier as it needs the definition of "CSE"
 * which is defined in the section above */


/*****************************************************************************/

unsigned                 genLog2(unsigned           value);
unsigned                 genLog2(unsigned __int64   value);

var_types                genActualType  (var_types   type);
var_types                genUnsignedType(var_types   type);
var_types                genSignedType  (var_types   type);

unsigned                 ReinterpretHexAsDecimal(unsigned);

/*****************************************************************************/

#ifdef FEATURE_SIMD
#ifdef FEATURE_AVX_SUPPORT
const unsigned      TEMP_MAX_SIZE   = YMM_REGSIZE_BYTES;
#else // !FEATURE_AVX_SUPPORT
const unsigned      TEMP_MAX_SIZE   = XMM_REGSIZE_BYTES;
#endif // !FEATURE_AVX_SUPPORT
#else // !FEATURE_SIMD
const unsigned      TEMP_MAX_SIZE   = sizeof(double);
#endif // !FEATURE_SIMD
const unsigned      TEMP_SLOT_COUNT = (TEMP_MAX_SIZE / sizeof(int));

const unsigned      FLG_CCTOR = (CORINFO_FLG_CONSTRUCTOR|CORINFO_FLG_STATIC);

#ifdef DEBUG
const int           BAD_STK_OFFS = 0xBAADF00D; // for LclVarDsc::lvStkOffs
#endif

// The following holds the Local var info (scope information)
typedef const char*     VarName;        // Actual ASCII string
struct  VarScopeDsc
{
    IL_OFFSET           vsdLifeBeg;     // instr offset of beg of life
    IL_OFFSET           vsdLifeEnd;     // instr offset of end of life
    unsigned            vsdVarNum;      // (remapped) LclVarDsc number

#ifdef DEBUG
    VarName             vsdName;        // name of the var
#endif

    unsigned            vsdLVnum;       // 'which' in eeGetLVinfo().
                                        // Also, it is the index of this entry in the info.compVarScopes array,
                                        // which is useful since the array is also accessed via the
                                        // compEnterScopeList and compExitScopeList sorted arrays.
};

/*****************************************************************************
 *
 *  The following holds the local variable counts and the descriptor table.
 */

// This is the location of a definition.
struct DefLoc {
    BasicBlock* m_blk;
    GenTreePtr  m_tree;

    DefLoc() :
        m_blk(nullptr),
        m_tree(nullptr)
    {
    }
};

// This class encapsulates all info about a local variable that may vary for different SSA names
// in the family.
class  LclSsaVarDsc
{
public:
    ValueNumPair m_vnPair;
    DefLoc       m_defLoc;

    LclSsaVarDsc() {}
};

typedef ExpandArray<LclSsaVarDsc> PerSsaArray;

class  LclVarDsc
{
public:
    // The constructor. Most things can just be zero'ed.
    LclVarDsc(Compiler* comp);

    // note this only packs because var_types is a typedef of unsigned char
    var_types           lvType      :5; // TYP_INT/LONG/FLOAT/DOUBLE/REF

    unsigned char       lvIsParam   :1; // is this a parameter?
    unsigned char       lvIsRegArg  :1; // is this a register argument?
    unsigned char       lvFramePointerBased :1; // 0 = off of REG_SPBASE (e.g., ESP), 1 = off of REG_FPBASE (e.g., EBP)

    unsigned char       lvStructGcCount :3; // if struct, how many GC pointer (stop counting at 7). The only use of values >1 is to help determine whether to use block init in the prolog.
    unsigned char       lvOnFrame   :1; // (part of) the variable lives on the frame
    unsigned char       lvDependReg :1; // did the predictor depend upon this being enregistered
    unsigned char       lvRegister  :1; // assigned to live in a register? For RyuJIT backend, this is only set if the variable is in the same register for the entire function.
    unsigned char       lvTracked   :1; // is this a tracked variable?
    bool                lvTrackedNonStruct() { return lvTracked && lvType != TYP_STRUCT; }
    unsigned char       lvPinned    :1; // is this a pinned variable?

    unsigned char       lvMustInit  :1; // must be initialized
    unsigned char       lvAddrExposed      :1; // The address of this variable is "exposed" -- passed as an argument, stored in a global location, etc.
                                                // We cannot reason reliably about the value of the variable.
    unsigned char       lvDoNotEnregister  :1; // Do not enregister this variable.  
    unsigned char       lvFieldAccessed    :1; // The var is a struct local, and a field of the variable is accessed.  Affects struct promotion.

#ifdef DEBUG
    // These further document the reasons for setting "lvDoNotEnregister".  (Note that "lvAddrExposed" is one of the reasons;
    // also, lvType == TYP_STRUCT prevents enregistration.  At least one of the reasons should be true. 
    unsigned char       lvVMNeedsStackAddr   :1; // The VM may have access to a stack-relative address of the variable, and read/write its value.
    unsigned char       lvLiveInOutOfHndlr   :1; // The variable was live in or out of an exception handler, and this required the variable to be
                                                    // in the stack (at least at those boundaries.)
    unsigned char       lvLclFieldExpr       :1; // The variable is not a struct, but was accessed like one (e.g., reading a particular byte from an int).
    unsigned char       lvLclBlockOpAddr     :1; // The variable was written to via a block operation that took its address.
    unsigned char       lvLiveAcrossUCall    :1; // The variable is live across an unmanaged call.
#endif
    unsigned char       lvIsCSE      :1;   // Indicates if this LclVar is a CSE variable.
    unsigned char       lvRefAssign  :1;   // involved in pointer assignment
    unsigned char       lvHasLdAddrOp:1;   // has ldloca or ldarga opcode on this local.
    unsigned char       lvStackByref :1;   // This is a compiler temporary of TYP_BYREF that is known to point into our local stack frame.

    unsigned char       lvArgWrite  :1; // variable is a parameter and STARG was used on it
    unsigned char       lvIsTemp    :1; // Short-lifetime compiler temp
#if OPT_BOOL_OPS
    unsigned char       lvIsBoolean :1; // set if variable is boolean
#endif
    unsigned char       lvRngOptDone:1; // considered for range check opt?
    unsigned char       lvLoopInc   :1; // incremented in the loop?
    unsigned char       lvLoopAsg   :1; // reassigned  in the loop (other than a monotonic inc/dec for the index var)?
    unsigned char       lvArrIndx   :1; // used as an array index?
    unsigned char       lvArrIndxOff:1; // used as an array index with an offset?
    unsigned char       lvArrIndxDom:1; // index dominates loop exit
#if ASSERTION_PROP
    unsigned char       lvSingleDef:1;    // variable has a single def
    unsigned char       lvDisqualify:1;   // variable is no longer OK for add copy optimization
    unsigned char       lvVolatileHint:1; // hint for AssertionProp
#endif
#if FANCY_ARRAY_OPT
    unsigned char       lvAssignOne :1; // assigned at least  once?
    unsigned char       lvAssignTwo :1; // assigned at least twice?
#endif

    unsigned char       lvSpilled   :1; // enregistered variable was spilled
#ifndef _TARGET_64BIT_
    unsigned char       lvStructDoubleAlign :1; // Must we double align this struct?
#endif // !_TARGET_64BIT_
#ifdef _TARGET_64BIT_
    unsigned char       lvQuirkToLong :1;  // Quirk to allocate this LclVar as a 64-bit long
#endif
#ifdef DEBUG
    unsigned char       lvKeepType  :1; // Don't change the type of this variable
    unsigned char       lvNoLclFldStress :1;// Can't apply local field stress on this one
#endif
    unsigned char       lvIsPtr :1;     // Might this be used in an address computation? (used by buffer overflow security checks)
    unsigned char       lvIsUnsafeBuffer :1; // Does this contain an unsafe buffer requiring buffer overflow security checks?
    unsigned char       lvPromoted       :1;  // True when this local is a promoted struct, a normed struct, or a "split" long on a 32-bit target.
    unsigned char       lvIsStructField  :1;  // Is this local var a field of a promoted struct local?
    unsigned char       lvContainsFloatingFields :1; // Does this struct contains floating point fields?
    unsigned char       lvOverlappingFields :1;  // True when we have a struct with possibly overlapping fields
    unsigned char       lvContainsHoles     :1;  // True when we have a promoted struct that contains holes
    unsigned char       lvCustomLayout      :1;  // True when this struct has "CustomLayout"

    unsigned char       lvIsMultiRegArg     :1;  // true if this is a multireg LclVar struct used in an argument context
    unsigned char       lvIsMultiRegRet     :1;  // true if this is a multireg LclVar struct assigned from a multireg call 

#ifdef FEATURE_HFA
    unsigned char       _lvIsHfa            :1;  // Is this a struct variable who's class handle is an HFA type
    unsigned char       _lvIsHfaRegArg      :1;  // Is this a HFA argument variable?    // TODO-CLEANUP: Remove this and replace with (lvIsRegArg && lvIsHfa())
    unsigned char       _lvHfaTypeIsFloat   :1;  // Is the HFA type float or double?
#endif // FEATURE_HFA

#ifdef DEBUG
    // TODO-Cleanup: See the note on lvSize() - this flag is only in use by asserts that are checking for struct
    // types, and is needed because of cases where TYP_STRUCT is bashed to an integral type.
    // Consider cleaning this up so this workaround is not required.
    unsigned char       lvUnusedStruct   :1;    // All references to this promoted struct are through its field locals.
                                                // I.e. there is no longer any reference to the struct directly.
                                                // In this case we can simply remove this struct local.
#endif
#ifndef LEGACY_BACKEND
    unsigned char       lvLRACandidate   :1; // Tracked for linear scan register allocation purposes
#endif // !LEGACY_BACKEND

#ifdef FEATURE_SIMD
    // Note that both SIMD vector args and locals are marked as lvSIMDType = true, but the
    // type of an arg node is TYP_BYREF and a local node is TYP_SIMD*.
    unsigned char       lvSIMDType       :1; // This is a SIMD struct
    unsigned char       lvUsedInSIMDIntrinsic :1; // This tells lclvar is used for simd intrinsic
#endif // FEATURE_SIMD
    unsigned char       lvRegStruct      :1;     // This is a reg-sized non-field-addressed struct.

    union 
    {
        unsigned        lvFieldLclStart;     // The index of the local var representing the first field in the promoted struct local.
        unsigned        lvParentLcl;         // The index of the local var representing the parent (i.e. the promoted struct local). Valid on promoted struct local fields.
#ifdef FEATURE_SIMD
        var_types       lvBaseType;          // The base type of a SIMD local var.  Valid on TYP_SIMD locals.
#endif // FEATURE_SIMD
    };

    unsigned char       lvFieldCnt;           //  Number of fields in the promoted VarDsc.        
    unsigned char       lvFldOffset;
    unsigned char       lvFldOrdinal;

#if FEATURE_MULTIREG_ARGS
    regNumber lvRegNumForSlot(unsigned slotNum)
    {
        if (slotNum == 0)
        {
            return lvArgReg;
        }
        else if (slotNum == 1)
        {
            return lvOtherArgReg;
        }
        else
        {
            assert(false && "Invalid slotNum!");
        }

        unreached();
    }
#endif // FEATURE_MULTIREG_ARGS

    bool lvIsHfa() const
    {
#ifdef FEATURE_HFA
        return _lvIsHfa;
#else
        return false;
#endif
    }

    void lvSetIsHfa()
    {
#ifdef FEATURE_HFA
        _lvIsHfa = true;
#endif
    }

    bool lvIsHfaRegArg() const
    {
#ifdef FEATURE_HFA
        return _lvIsHfaRegArg;
#else
        return false;
#endif
    }

    void lvSetIsHfaRegArg()
    {
#ifdef FEATURE_HFA
        _lvIsHfaRegArg = true;
#endif
    }

    bool lvHfaTypeIsFloat() const
    {
#ifdef FEATURE_HFA
        return _lvHfaTypeIsFloat;
#else
        return false;
#endif
    }

    void lvSetHfaTypeIsFloat(bool value)
    {
#ifdef FEATURE_HFA
        _lvHfaTypeIsFloat = value;
#endif
    }

    // on Arm64 - Returns 1-4 indicating the number of register slots used by the HFA
    // on Arm32 - Returns the total number of single FP register slots used by the HFA, max is 8
    //
    unsigned lvHfaSlots() const
    {
        assert(lvIsHfa());
        assert(lvType==TYP_STRUCT);
#ifdef _TARGET_ARM_
        return lvExactSize / sizeof(float);
#else //  _TARGET_ARM64_
        if (lvHfaTypeIsFloat())
        {
            return lvExactSize / sizeof(float);
        }
        else
        {
            return lvExactSize / sizeof(double);
        }
#endif //  _TARGET_ARM64_
    }

    // lvIsMultiRegArgOrRet()
    //     returns true if this is a multireg LclVar struct used in an argument context
    //               or if this is a multireg LclVar struct assigned from a multireg call 
    bool lvIsMultiRegArgOrRet()
    {
        return lvIsMultiRegArg || lvIsMultiRegRet;
    }

private:

    regNumberSmall      _lvRegNum;      // Used to store the register this variable is in (or, the low register of a
                                        // register pair). For LEGACY_BACKEND, this is only set if lvRegister is
                                        // non-zero. For non-LEGACY_BACKEND, it is set during codegen any time the
                                        // variable is enregistered (in non-LEGACY_BACKEND, lvRegister is only set 
                                        // to non-zero if the variable gets the same register assignment for its entire
                                        // lifetime).
#if !defined(_TARGET_64BIT_)
    regNumberSmall      _lvOtherReg;    // Used for "upper half" of long var.
#endif // !defined(_TARGET_64BIT_)

    regNumberSmall      _lvArgReg;      // The register in which this argument is passed.

#if FEATURE_MULTIREG_ARGS
    regNumberSmall      _lvOtherArgReg;    // Used for the second part of the struct passed in a register.
                                           // Note this is defined but not used by ARM32
#endif // FEATURE_MULTIREG_ARGS

#ifndef LEGACY_BACKEND
    union
    {
        regNumberSmall  _lvArgInitReg;      // the register      into which the argument is moved at entry
        regPairNoSmall  _lvArgInitRegPair;  // the register pair into which the argument is moved at entry
    };
#endif // !LEGACY_BACKEND

public:

    // The register number is stored in a small format (8 bits), but the getters return and the setters take
    // a full-size (unsigned) format, to localize the casts here.

    /////////////////////

    __declspec(property(get=GetRegNum,put=SetRegNum))
    regNumber           lvRegNum;

    regNumber GetRegNum() const
    {
        return (regNumber) _lvRegNum;
    }

    void SetRegNum(regNumber reg)
    {
        _lvRegNum = (regNumberSmall) reg;
        assert(_lvRegNum == reg);
    }

    /////////////////////

#if defined(_TARGET_64BIT_)
    __declspec(property(get=GetOtherReg,put=SetOtherReg))
    regNumber           lvOtherReg;

    regNumber GetOtherReg() const
    {
        assert(!"shouldn't get here"); // can't use "unreached();" because it's NORETURN, which causes C4072 "unreachable code" warnings
        return REG_NA;
    }

    void SetOtherReg(regNumber reg)
    {
        assert(!"shouldn't get here"); // can't use "unreached();" because it's NORETURN, which causes C4072 "unreachable code" warnings
    }
#else // !_TARGET_64BIT_
    __declspec(property(get=GetOtherReg,put=SetOtherReg))
    regNumber           lvOtherReg;

    regNumber GetOtherReg() const
    {
        return (regNumber) _lvOtherReg;
    }

    void SetOtherReg(regNumber reg)
    {
        _lvOtherReg = (regNumberSmall) reg;
        assert(_lvOtherReg == reg);
    }
#endif // !_TARGET_64BIT_

    /////////////////////

    __declspec(property(get=GetArgReg,put=SetArgReg))
    regNumber           lvArgReg;

    regNumber GetArgReg() const
    {
        return (regNumber) _lvArgReg;
    }

    void SetArgReg(regNumber reg)
    {
        _lvArgReg = (regNumberSmall) reg;
        assert(_lvArgReg == reg);
    }

#if FEATURE_MULTIREG_ARGS
    __declspec(property(get = GetOtherArgReg, put = SetOtherArgReg))
    regNumber           lvOtherArgReg;

    regNumber GetOtherArgReg() const
    {
        return (regNumber)_lvOtherArgReg;
    }

    void SetOtherArgReg(regNumber reg)
    {
        _lvOtherArgReg = (regNumberSmall)reg;
        assert(_lvOtherArgReg == reg);
    }
#endif // FEATURE_MULTIREG_ARGS

#ifdef FEATURE_SIMD
    // Is this is a SIMD struct?
    bool lvIsSIMDType() const
    {
        return lvSIMDType;
    }

    // Is this is a SIMD struct which is used for SIMD intrinsic?
    bool lvIsUsedInSIMDIntrinsic() const
    {
        return lvUsedInSIMDIntrinsic;
    }
#else
    // If feature_simd not enabled, return false
    bool lvIsSIMDType() const
    {
        return false;
    }
    bool lvIsUsedInSIMDIntrinsic() const
    {
        return false;
    }
#endif

    /////////////////////

#ifndef LEGACY_BACKEND
    __declspec(property(get=GetArgInitReg,put=SetArgInitReg))
    regNumber           lvArgInitReg;

    regNumber GetArgInitReg() const
    {
        return (regNumber) _lvArgInitReg;
    }

    void SetArgInitReg(regNumber reg)
    {
        _lvArgInitReg = (regNumberSmall) reg;
        assert(_lvArgInitReg == reg);
    }

    /////////////////////

    __declspec(property(get=GetArgInitRegPair,put=SetArgInitRegPair))
    regPairNo           lvArgInitRegPair;

    regPairNo GetArgInitRegPair() const
{
        regPairNo regPair = (regPairNo) _lvArgInitRegPair;
        assert(regPair >= REG_PAIR_FIRST &&
                regPair <= REG_PAIR_LAST);
        return regPair;
    }

    void SetArgInitRegPair(regPairNo regPair)
    {
        assert(regPair >= REG_PAIR_FIRST &&
                regPair <= REG_PAIR_LAST);
        _lvArgInitRegPair = (regPairNoSmall) regPair;
        assert(_lvArgInitRegPair == regPair);
    }

    /////////////////////

    bool lvIsRegCandidate() const
    {
        return lvLRACandidate != 0;
    }

    bool lvIsInReg() const
    {
        return lvIsRegCandidate() && (lvRegNum != REG_STK);
    }

#else // LEGACY_BACKEND

    bool lvIsRegCandidate() const
    {
        return lvTracked != 0;
    }

    bool lvIsInReg() const
    {
        return lvRegister != 0;
    }

#endif // LEGACY_BACKEND

    regMaskTP lvRegMask() const
    {
        regMaskTP regMask = RBM_NONE;
        if (varTypeIsFloating(TypeGet()))
        {
            if (lvRegNum != REG_STK)
                regMask = genRegMaskFloat(lvRegNum, TypeGet());
        }
        else
        {
            if (lvRegNum != REG_STK)
                regMask = genRegMask(lvRegNum);
            
            // For longs we may have two regs
            if  (isRegPairType(lvType) && lvOtherReg != REG_STK)
                regMask |= genRegMask(lvOtherReg);
        }
        return regMask;
    }

    regMaskSmall        lvPrefReg;      // set of regs it prefers to live in

    unsigned short      lvVarIndex;     // variable tracking index
    unsigned short      lvRefCnt;       // unweighted (real) reference count
    unsigned            lvRefCntWtd;    // weighted reference count
    int                 lvStkOffs;      // stack offset of home
    unsigned            lvExactSize;    // (exact) size of the type in bytes

    // Is this a promoted struct?
    // This method returns true only for structs (including SIMD structs), not for
    // locals that are split on a 32-bit target.
    // It is only necessary to use this:
    //   1) if only structs are wanted, and
    //   2) if Lowering has already been done.
    // Otherwise lvPromoted is valid.
    bool                lvPromotedStruct()
    {
#if !defined(_TARGET_64BIT_)
        return (lvPromoted && !varTypeIsLong(lvType));
#else // defined(_TARGET_64BIT_)
        return lvPromoted;
#endif // defined(_TARGET_64BIT_)
    }

    unsigned            lvSize()        // Size needed for storage representation. Only used for structs or TYP_BLK.
    {
        // TODO-Review: Sometimes we get called on ARM with HFA struct variables that have been promoted,
        // where the struct itself is no longer used because all access is via its member fields.
        // When that happens, the struct is marked as unused and its type has been changed to
        // TYP_INT (to keep the GC tracking code from looking at it).
        // See Compiler::raAssignVars() for details. For example:
        //      N002 (  4,  3) [00EA067C] -------------               return    struct $346
        //      N001 (  3,  2) [00EA0628] -------------                  lclVar    struct(U) V03 loc2
        //                                                                        float  V03.f1 (offs=0x00) -> V12 tmp7          f8 (last use) (last use) $345
        // Here, the "struct(U)" shows that the "V03 loc2" variable is unused. Not shown is that V03
        // is now TYP_INT in the local variable table. It's not really unused, because it's in the tree.

        assert(varTypeIsStruct(lvType) ||
               (lvType == TYP_BLK) ||
               (lvPromoted && lvUnusedStruct));
        return (unsigned)(roundUp(lvExactSize, TARGET_POINTER_SIZE));
    }

#if defined(DEBUGGING_SUPPORT) || defined(DEBUG)
    unsigned            lvSlotNum;      // original slot # (if remapped)
#endif

    typeInfo            lvVerTypeInfo;  // type info needed for verification

    BYTE  *             lvGcLayout;     // GC layout info for structs


#if FANCY_ARRAY_OPT
    GenTreePtr          lvKnownDim;     // array size if known
#endif

#if ASSERTION_PROP
    BlockSet            lvRefBlks;      // Set of blocks that contain refs
    GenTreePtr          lvDefStmt;      // Pointer to the statement with the single definition
    void                lvaDisqualifyVar(); // Call to disqualify a local variable from use in optAddCopies
#endif
    var_types           TypeGet() const  { return (var_types) lvType; }
    bool                lvStackAligned() const
                        {
                            assert(lvIsStructField);   
                            return ((lvFldOffset % sizeof(void*)) == 0);
                        }
    bool                lvNormalizeOnLoad() const
                        {
                            return varTypeIsSmall(TypeGet()) &&
                                    // lvIsStructField is treated the same as the aliased local, see fgDoNormalizeOnStore.
                                    (lvIsParam || lvAddrExposed || lvIsStructField);
                        }

    bool                lvNormalizeOnStore()
                        {
                            return varTypeIsSmall(TypeGet()) &&
                                    // lvIsStructField is treated the same as the aliased local, see fgDoNormalizeOnStore.
                                    !(lvIsParam || lvAddrExposed || lvIsStructField);
                        }

    void                lvaResetSortAgainFlag(Compiler * pComp);
    void                decRefCnts(BasicBlock::weight_t weight,  Compiler * pComp, bool propagate = true);
    void                incRefCnts(BasicBlock::weight_t weight,  Compiler * pComp, bool propagate = true);
    void                setPrefReg(regNumber  regNum,  Compiler * pComp);
    void                addPrefReg(regMaskTP  regMask, Compiler * pComp);
    bool                IsFloatRegType() const
                        {
                            return isFloatRegType(lvType) || lvIsHfaRegArg();
                        }
    var_types           GetHfaType() const
                        {
                            return lvIsHfa() ? (lvHfaTypeIsFloat() ? TYP_FLOAT : TYP_DOUBLE) : TYP_UNDEF;
                        }
    void                SetHfaType(var_types type)
                        {
                            assert(varTypeIsFloating(type));
                            lvSetHfaTypeIsFloat(type == TYP_FLOAT);
                        }

#ifndef LEGACY_BACKEND
    var_types           lvaArgType();
#endif

    PerSsaArray         lvPerSsaData;

#ifdef DEBUG
    // Keep track of the # of SsaNames, for a bounds check.
    unsigned            lvNumSsaNames;
#endif

    // Returns the address of the per-Ssa data for the given ssaNum (which is required
    // not to be the SsaConfig::RESERVED_SSA_NUM, which indicates that the variable is
    // not an SSA variable).
    LclSsaVarDsc*       GetPerSsaData(unsigned ssaNum)
    {
        assert(ssaNum != SsaConfig::RESERVED_SSA_NUM);
        assert(SsaConfig::RESERVED_SSA_NUM == 0);
        unsigned zeroBased = ssaNum - SsaConfig::UNINIT_SSA_NUM;
        assert(zeroBased < lvNumSsaNames);
        return &lvPerSsaData.GetRef(zeroBased);
    }

#ifdef DEBUG
public:

    void PrintVarReg() const
    {
        if (isRegPairType(TypeGet()))
            printf("%s:%s", getRegName(lvOtherReg),  // hi32
                            getRegName(lvRegNum));   // lo32
        else
            printf("%s", getRegName(lvRegNum));
    }
#endif // DEBUG

}; // class LclVarDsc


/*
XXXXXXXXXXXXXXXXXXXXXXXXXXXXXXXXXXXXXXXXXXXXXXXXXXXXXXXXXXXXXXXXXXXXXXXXXXXXXXX
XXXXXXXXXXXXXXXXXXXXXXXXXXXXXXXXXXXXXXXXXXXXXXXXXXXXXXXXXXXXXXXXXXXXXXXXXXXXXXX
XX                                                                           XX
XX                           TempsInfo                                       XX
XX                                                                           XX
XX  The temporary lclVars allocated by the compiler for code generation      XX
XX                                                                           XX
XXXXXXXXXXXXXXXXXXXXXXXXXXXXXXXXXXXXXXXXXXXXXXXXXXXXXXXXXXXXXXXXXXXXXXXXXXXXXXX
XXXXXXXXXXXXXXXXXXXXXXXXXXXXXXXXXXXXXXXXXXXXXXXXXXXXXXXXXXXXXXXXXXXXXXXXXXXXXXX
*/


/*****************************************************************************
 *
 *  The following keeps track of temporaries allocated in the stack frame
 *  during code-generation (after register allocation). These spill-temps are
 *  only used if we run out of registers while evaluating a tree.
 *
 *  These are different from the more common temps allocated by lvaGrabTemp().
 */

class  TempDsc
{
public:

    TempDsc  *          tdNext;

private:

    int                 tdOffs;
#ifdef DEBUG
    static const int BAD_TEMP_OFFSET = 0xDDDDDDDD; // used as a sentinel "bad value" for tdOffs in DEBUG
#endif // DEBUG

    int                 tdNum;
    BYTE                tdSize;
    var_types           tdType;

public:
    TempDsc(int _tdNum, unsigned _tdSize, var_types _tdType)
        : tdNum(_tdNum)
        , tdSize((BYTE) _tdSize)
        , tdType(_tdType)
    {
#ifdef DEBUG
        assert(tdNum < 0);  // temps must have a negative number (so they have a different number from all local variables)
        tdOffs = BAD_TEMP_OFFSET;
#endif // DEBUG
        if (tdNum != _tdNum)
        {
            IMPL_LIMITATION("too many spill temps");
        }
    }

#ifdef DEBUG
    bool                tdLegalOffset() const      { return tdOffs != BAD_TEMP_OFFSET; }
#endif // DEBUG

    int                 tdTempOffs()    const      { assert(tdLegalOffset()); return tdOffs; }
    void                tdSetTempOffs(int offs)    { tdOffs = offs;  assert(tdLegalOffset()); }
    void                tdAdjustTempOffs(int offs) { tdOffs += offs; assert(tdLegalOffset()); }

    int                 tdTempNum ()    const      { assert(tdNum < 0); return tdNum; }
    unsigned            tdTempSize()    const      { return tdSize; }
    var_types           tdTempType()    const      { return tdType; }
};

// interface to hide linearscan implementation from rest of compiler
class LinearScanInterface
{
public: 
    virtual void doLinearScan() = 0;
    virtual void recordVarLocationsAtStartOfBB(BasicBlock *bb) = 0;
};

LinearScanInterface *getLinearScanAllocator(Compiler *comp);

// Information about arrays: their element type and size, and the offset of the first element.
// We label GT_IND's that are array indices with GTF_IND_ARR_INDEX, and, for such nodes,
// associate an array info via the map retrieved by GetArrayInfoMap().  This information is used,
// for example, in value numbering of array index expressions.
struct ArrayInfo
{
    var_types            m_elemType;
    CORINFO_CLASS_HANDLE m_elemStructType;
    unsigned             m_elemSize;
    unsigned             m_elemOffset;

    ArrayInfo()
        : m_elemType(TYP_UNDEF)
        , m_elemStructType(nullptr)
        , m_elemSize(0)
        , m_elemOffset(0)
    {}

    ArrayInfo(var_types elemType, unsigned elemSize, unsigned elemOffset, CORINFO_CLASS_HANDLE elemStructType)
        : m_elemType(elemType)
        , m_elemStructType(elemStructType)
        , m_elemSize(elemSize)
        , m_elemOffset(elemOffset)
    {}
};

// This enumeration names the phases into which we divide compilation.  The phases should completely
// partition a compilation.
enum Phases
{
#define CompPhaseNameMacro(enum_nm, string_nm, short_nm, hasChildren, parent) enum_nm,
#include "compphases.h"
    PHASE_NUMBER_OF
};

extern const char* PhaseNames[];
extern const char* PhaseEnums[];
extern const LPCWSTR PhaseShortNames[];

//---------------------------------------------------------------
// Compilation time.
// 

// A "CompTimeInfo" is a structure for tracking the compilation time of one or more methods.
// We divide a compilation into a sequence of contiguous phases, and track the total (per-thread) cycles
// of the compilation, as well as the cycles for each phase.  We also track the number of bytecodes.
// If there is a failure in reading a timer at any point, the "CompTimeInfo" becomes invalid, as indicated
// by "m_timerFailure" being true.
// If FEATURE_JIT_METHOD_PERF is not set, we define a minimal form of this, enough to let other code compile.
struct CompTimeInfo
{
#ifdef FEATURE_JIT_METHOD_PERF
    // The string names of the phases.
    static const char* PhaseNames[];

    static bool PhaseHasChildren[];
    static int PhaseParent[];

    unsigned m_byteCodeBytes;
    unsigned __int64 m_totalCycles;
    unsigned __int64 m_invokesByPhase[PHASE_NUMBER_OF];
    unsigned __int64 m_cyclesByPhase[PHASE_NUMBER_OF];
    // For better documentation, we call EndPhase on
    // non-leaf phases.  We should also call EndPhase on the
    // last leaf subphase; obviously, the elapsed cycles between the EndPhase
    // for the last leaf subphase and the EndPhase for an ancestor should be very small.
    // We add all such "redundant end phase" intervals to this variable below; we print
    // it out in a report, so we can verify that it is, indeed, very small.  If it ever
    // isn't, this means that we're doing something significant between the end of the last
    // declared subphase and the end of its parent.
    unsigned __int64 m_parentPhaseEndSlop;
    bool m_timerFailure;

    CompTimeInfo(unsigned byteCodeBytes);
#endif
};

#ifdef FEATURE_JIT_METHOD_PERF

// This class summarizes the JIT time information over the course of a run: the number of methods compiled,
// and the total and maximum timings.  (These are instances of the "CompTimeInfo" type described above).
// The operation of adding a single method's timing to the summary may be performed concurrently by several
// threads, so it is protected by a lock.
// This class is intended to be used as a singleton type, with only a single instance.
class CompTimeSummaryInfo
{
    // This lock protects the fields of all CompTimeSummaryInfo(s) (of which we expect there to be one).
    static CritSecObject s_compTimeSummaryLock;
    
    int m_numMethods;
    CompTimeInfo m_total;
    CompTimeInfo m_maximum;

    int m_numFilteredMethods;
    CompTimeInfo m_filtered;

    // This method computes the number of cycles/sec for the current machine.  The cycles are those counted
    // by GetThreadCycleTime; we assume that these are of equal duration, though that is not necessarily true.
    // If any OS interaction fails, returns 0.0.
    double CyclesPerSecond();

    // This can use what ever data you want to determine if the value to be added
    // belongs in the filtered section (it's always included in the unfiltered section)
    bool IncludedInFilteredData(CompTimeInfo& info);

public:
    // This is the unique CompTimeSummaryInfo object for this instance of the runtime.
    static CompTimeSummaryInfo s_compTimeSummary;

    CompTimeSummaryInfo(): m_total(0), m_maximum(0), m_numMethods(0), m_filtered(0), m_numFilteredMethods(0) {}

    // Assumes that "info" is a completed CompTimeInfo for a compilation; adds it to the summary.
    // This is thread safe.
    void AddInfo(CompTimeInfo& info);

    // Print the summary information to "f".
    // This is not thread-safe; assumed to be called by only one thread.
    void Print(FILE* f);
};

// A JitTimer encapsulates a CompTimeInfo for a single compilation. It also tracks the start of compilation,
// and when the current phase started.  This is intended to be part of a Compilation object.  This is
// disabled (FEATURE_JIT_METHOD_PERF not defined) when FEATURE_CORECLR is set, or on non-windows platforms.
// 
class JitTimer
{
    unsigned __int64 m_start;             // Start of the compilation.
    unsigned __int64 m_curPhaseStart;     // Start of the current phase.
#ifdef DEBUG
    Phases           m_lastPhase;         // The last phase that was completed (or (Phases)-1 to start).
#endif
    CompTimeInfo     m_info;              // The CompTimeInfo for this compilation.


    static    CritSecObject       s_csvLock; // Lock to protect the time log file.
    void                          PrintCsvMethodStats(Compiler* comp);

private:
    void* operator new(size_t);
    void* operator new[](size_t);
    void operator delete(void*);
    void operator delete[](void*);

public:
    // Initialized the timer instance
    JitTimer(unsigned byteCodeSize);

    static JitTimer* Create(Compiler* comp, unsigned byteCodeSize)
    {
        return ::new (comp, CMK_Unknown) JitTimer(byteCodeSize);
    }

    static void PrintCsvHeader();

    // Ends the current phase (argument is for a redundant check).
    void EndPhase(Phases phase);

    // Completes the timing of the current method, which is assumed to have "byteCodeBytes" bytes of bytecode,
    // and adds it to "sum".
    void Terminate(Compiler* comp, CompTimeSummaryInfo& sum);

    // Attempts to query the cycle counter of the current thread.  If successful, returns "true" and sets
    // *cycles to the cycle counter value.  Otherwise, returns false and sets the "m_timerFailure" flag of
    // "m_info" to true.
    bool GetThreadCycles(unsigned __int64* cycles)
    {
        bool res = CycleTimer::GetThreadCyclesS(cycles);
        if (!res) { m_info.m_timerFailure = true; }
        return res;
    }
};
#endif // FEATURE_JIT_METHOD_PERF


//------------------- Function/Funclet info -------------------------------
DECLARE_TYPED_ENUM(FuncKind,BYTE)
{
    FUNC_ROOT,          // The main/root function (always id==0)
    FUNC_HANDLER,       // a funclet associated with an EH handler (finally, fault, catch, filter handler)
    FUNC_FILTER,        // a funclet associated with an EH filter
    FUNC_COUNT
}
END_DECLARE_TYPED_ENUM(FuncKind,BYTE)

class emitLocation;

struct FuncInfoDsc
{
    FuncKind        funKind;
    BYTE            funFlags;   // Currently unused, just here for padding
    unsigned short  funEHIndex; // index, into the ebd table, of innermost EH clause corresponding to this
                                // funclet. It is only valid if funKind field indicates this is a
                                // EH-related funclet: FUNC_HANDLER or FUNC_FILTER

#if defined(_TARGET_AMD64_)

    // TODO-AMD64-Throughput: make the AMD64 info more like the ARM info to avoid having this large static array.
    emitLocation*       startLoc;
    emitLocation*       endLoc;
    emitLocation*       coldStartLoc;   // locations for the cold section, if there is one.
    emitLocation*       coldEndLoc;
    UNWIND_INFO         unwindHeader;
    // Maximum of 255 UNWIND_CODE 'nodes' and then the unwind header. If there are an odd
    // number of codes, the VM or Zapper will 4-byte align the whole thing.
    BYTE                unwindCodes[offsetof(UNWIND_INFO, UnwindCode) + (0xFF*sizeof(UNWIND_CODE))];
    unsigned            unwindCodeSlot;

#ifdef UNIX_AMD64_ABI
    jitstd::vector<CFI_CODE>* cfiCodes;
#endif // UNIX_AMD64_ABI

#elif defined(_TARGET_ARMARCH_)

    UnwindInfo          uwi;        // Unwind information for this function/funclet's hot  section
    UnwindInfo*         uwiCold;    // Unwind information for this function/funclet's cold section
                                    //   Note: we only have a pointer here instead of the actual object,
                                    //   to save memory in the JIT case (compared to the NGEN case),
                                    //   where we don't have any cold section.
                                    //   Note 2: we currently don't support hot/cold splitting in functions
                                    //   with EH, so uwiCold will be NULL for all funclets.

#endif // _TARGET_ARMARCH_

    // Eventually we may want to move rsModifiedRegsMask, lvaOutgoingArgSize, and anything else
    // that isn't shared between the main function body and funclets.
};



struct fgArgTabEntry
{

#if defined(FEATURE_UNIX_AMD64_STRUCT_PASSING)
    fgArgTabEntry()
    {
        otherRegNum                     = REG_NA;
        isStruct                        = false;  // is this a struct arg
    }
#endif // defined(FEATURE_UNIX_AMD64_STRUCT_PASSING)

    GenTreePtr     node;        // Initially points at the Op1 field of 'parent', but if the argument is replaced with an GT_ASG or placeholder
                                //  it will point at the actual argument in the gtCallLateArgs list.
    GenTreePtr     parent;      // Points at the GT_LIST node in the gtCallArgs for this argument

    unsigned       argNum;      // The original argument number, also specifies the required argument evaluation order from the IL

    regNumber      regNum;      // The (first) register to use when passing this argument, set to REG_STK for arguments passed on the stack
    unsigned       numRegs;     // Count of number of registers that this argument uses

                                // A slot is a pointer sized region in the OutArg area.
    unsigned       slotNum;     // When an argument is passed in the OutArg area this is the slot number in the OutArg area
    unsigned       numSlots;    // Count of number of slots that this argument uses

    unsigned       alignment;   // 1 or 2 (slots/registers)
    unsigned       lateArgInx;  // index into gtCallLateArgs list
    unsigned       tmpNum;      // the LclVar number if we had to force evaluation of this arg

    bool           isSplit      :1; // True when this argument is split between the registers and OutArg area 
    bool           needTmp      :1; // True when we force this argument's evaluation into a temp LclVar
    bool           needPlace    :1; // True when we must replace this argument with a placeholder node
    bool           isTmp        :1; // True when we setup a temp LclVar for this argument due to size issues with the struct 
    bool           processed    :1; // True when we have decided the evaluation order for this argument in the gtCallLateArgs 
    bool           isHfaRegArg  :1; // True when the argument is passed as a HFA in FP registers.
    bool           isBackFilled :1; // True when the argument fills a register slot skipped due to alignment requirements of previous arguments.
    bool           isNonStandard:1; // True if it is an arg that is passed in a reg other than a standard arg reg, or is forced to be on the stack despite its arg list position.

#if defined(FEATURE_UNIX_AMD64_STRUCT_PASSING)
    bool           isStruct     :1; // True if this is a struct arg

    regNumber             otherRegNum;              // The (second) register to use when passing this argument.

    SYSTEMV_AMD64_CORINFO_STRUCT_REG_PASSING_DESCRIPTOR structDesc;
#endif // defined(FEATURE_UNIX_AMD64_STRUCT_PASSING)

#ifdef _TARGET_ARM_
    void SetIsHfaRegArg(bool hfaRegArg)
    {
        isHfaRegArg = hfaRegArg;
    }

    void SetIsBackFilled(bool backFilled)
    {
        isBackFilled = backFilled;
    }

    bool IsBackFilled() const
    {
        return isBackFilled;
    }
#else // !_TARGET_ARM_
    // To make the callers easier, we allow these calls (and the isHfaRegArg and isBackFilled data members) for all platforms.
    void SetIsHfaRegArg(bool hfaRegArg)
    {
    }

    void SetIsBackFilled(bool backFilled)
    {
    }

    bool IsBackFilled() const
    {
        return false;
    }
#endif // !_TARGET_ARM_

#ifdef DEBUG
    void Dump();
#endif
};
typedef struct fgArgTabEntry *  fgArgTabEntryPtr;

//-------------------------------------------------------------------------
//
//  The class fgArgInfo is used to handle the arguments 
//  when morphing a GT_CALL node.
//

class  fgArgInfo
{
    Compiler *            compiler;     // Back pointer to the compiler instance so that we can allocate memory
    GenTreePtr            callTree;     // Back pointer to the GT_CALL node for this fgArgInfo
    unsigned              argCount;     // Updatable arg count value
    unsigned              nextSlotNum;  // Updatable slot count value
    unsigned              stkLevel;     // Stack depth when we make this call (for x86)

    unsigned              argTableSize; // size of argTable array (equal to the argCount when done with fgMorphArgs)
    bool                  hasRegArgs;   // true if we have one or more register arguments
    bool                  hasStackArgs; // true if we have one or more stack arguments
    bool                  argsComplete; // marker for state
    bool                  argsSorted;   // marker for state
    fgArgTabEntryPtr *    argTable;     // variable sized array of per argument descrption: (i.e. argTable[argTableSize])

private:

    void            AddArg             (fgArgTabEntryPtr curArgTabEntry);

public:

    fgArgInfo(Compiler *  comp,  GenTreePtr  call, unsigned argCount);
    fgArgInfo(GenTreePtr  newCall, GenTreePtr  oldCall);

    fgArgTabEntryPtr AddRegArg         (unsigned        argNum,
                                        GenTreePtr      node,
                                        GenTreePtr      parent,
                                        regNumber       regNum,
                                        unsigned        numRegs,
                                        unsigned        alignment);

#ifdef FEATURE_UNIX_AMD64_STRUCT_PASSING
    fgArgTabEntryPtr AddRegArg         (unsigned        argNum,
                                        GenTreePtr      node,
                                        GenTreePtr      parent,
                                        regNumber       regNum,
                                        unsigned        numRegs,
                                        unsigned        alignment,
                                        const bool      isStruct,
                                        const regNumber otherRegNum = REG_NA,
                                        const SYSTEMV_AMD64_CORINFO_STRUCT_REG_PASSING_DESCRIPTOR* const structDescPtr = nullptr);
#endif // FEATURE_UNIX_AMD64_STRUCT_PASSING

    fgArgTabEntryPtr AddStkArg         (unsigned        argNum,
                                        GenTreePtr      node,
                                        GenTreePtr      parent,
                                        unsigned        numSlots,
                                        unsigned        alignment
                                        FEATURE_UNIX_AMD64_STRUCT_PASSING_ONLY_ARG(const bool isStruct));

    void             RemorphReset      ();
    fgArgTabEntryPtr RemorphRegArg     (unsigned        argNum,
                                        GenTreePtr      node,
                                        GenTreePtr      parent,
                                        regNumber       regNum,
                                        unsigned        numRegs,
                                        unsigned        alignment);

    void            RemorphStkArg      (unsigned        argNum,
                                        GenTreePtr      node,
                                        GenTreePtr      parent,
                                        unsigned        numSlots,
                                        unsigned        alignment);

    void            SplitArg           (unsigned        argNum,
                                        unsigned        numRegs,
                                        unsigned        numSlots);

    void            EvalToTmp          (unsigned        argNum,
                                        unsigned        tmpNum,
                                        GenTreePtr      newNode);

    void            ArgsComplete();

    void            SortArgs();

    void            EvalArgsToTemps();

    void            RecordStkLevel     (unsigned        stkLvl);
    unsigned        RetrieveStkLevel   ();

    unsigned            ArgCount ()      { return argCount; }
    fgArgTabEntryPtr *  ArgTable ()      { return argTable; }
    unsigned            GetNextSlotNum() { return nextSlotNum; }
    bool                HasRegArgs()     { return hasRegArgs; } 
    bool                HasStackArgs()   { return hasStackArgs; }
};


#ifdef DEBUG
//XXXXXXXXXXXXXXXXXXXXXXXXXXXXXXXXXXXXXXXXXXXXXXXXXXXXXXXXXXXXXXXXXXXXXXXXXXXXXX
// We have the ability to mark source expressions with "Test Labels."
// These drive assertions within the JIT, or internal JIT testing.  For example, we could label expressions
// that should be CSE defs, and other expressions that should uses of those defs, with a shared label.

enum TestLabel  // This must be kept identical to System.Runtime.CompilerServices.JitTestLabel.TestLabel.
{
    TL_SsaName,
    TL_VN,        // Defines a "VN equivalence class".  (For full VN, including exceptions thrown).
    TL_VNNorm,    // Like above, but uses the non-exceptional value of the expression.
    TL_CSE_Def,   //  This must be identified in the JIT as a CSE def
    TL_CSE_Use,   //  This must be identified in the JIT as a CSE use
    TL_LoopHoist, // Expression must (or must not) be hoisted out of the loop.
};

struct TestLabelAndNum
{
    TestLabel m_tl;
    ssize_t m_num;

    TestLabelAndNum() : m_tl(TestLabel(0)), m_num(0) {}
};

typedef SimplerHashTable<GenTreePtr, PtrKeyFuncs<GenTree>, TestLabelAndNum, JitSimplerHashBehavior> NodeToTestDataMap;


//XXXXXXXXXXXXXXXXXXXXXXXXXXXXXXXXXXXXXXXXXXXXXXXXXXXXXXXXXXXXXXXXXXXXXXXXXXXXXX
#endif // DEBUG

// This class implements the "IAllocator" interface, so that we can use
// utilcode collection classes in the JIT, and have them use the JIT's allocator.

class CompAllocator: public IAllocator
{
    Compiler * m_comp;
#if MEASURE_MEM_ALLOC
    CompMemKind m_cmk;
#endif
public:
    CompAllocator(Compiler * comp, CompMemKind cmk)
        : m_comp(comp)
#if MEASURE_MEM_ALLOC
        , m_cmk(cmk)
#endif
    {}

    inline void * Alloc(size_t sz);

    inline void * ArrayAlloc(size_t elems, size_t elemSize);

    // For the compiler's no-release allocator, free operations are no-ops.
    void   Free(void * p) {}
};

/*
XXXXXXXXXXXXXXXXXXXXXXXXXXXXXXXXXXXXXXXXXXXXXXXXXXXXXXXXXXXXXXXXXXXXXXXXXXXXXXX
XXXXXXXXXXXXXXXXXXXXXXXXXXXXXXXXXXXXXXXXXXXXXXXXXXXXXXXXXXXXXXXXXXXXXXXXXXXXXXX
XX                                                                           XX
XX   The big guy. The sections are currently organized as :                  XX
XX                                                                           XX
XX    o  GenTree and BasicBlock                                              XX
XX    o  LclVarsInfo                                                         XX
XX    o  Importer                                                            XX
XX    o  FlowGraph                                                           XX
XX    o  Optimizer                                                           XX
XX    o  RegAlloc                                                            XX
XX    o  EEInterface                                                         XX
XX    o  TempsInfo                                                           XX
XX    o  RegSet                                                              XX
XX    o  GCInfo                                                              XX
XX    o  Instruction                                                         XX
XX    o  ScopeInfo                                                           XX
XX    o  PrologScopeInfo                                                     XX
XX    o  CodeGenerator                                                       XX
XX    o  UnwindInfo                                                          XX
XX    o  Compiler                                                            XX
XX    o  typeInfo                                                            XX
XX                                                                           XX
XXXXXXXXXXXXXXXXXXXXXXXXXXXXXXXXXXXXXXXXXXXXXXXXXXXXXXXXXXXXXXXXXXXXXXXXXXXXXXX
XXXXXXXXXXXXXXXXXXXXXXXXXXXXXXXXXXXXXXXXXXXXXXXXXXXXXXXXXXXXXXXXXXXXXXXXXXXXXXX
*/

class   Compiler
{
    friend class emitter;
    friend class UnwindInfo;
    friend class UnwindFragmentInfo;
    friend class UnwindEpilogInfo;
    friend class JitTimer;
    friend class LinearScan;
    friend class fgArgInfo;
    friend class Rationalizer;
    friend class Phase;
    friend class Lowering;
    friend class CSE_DataFlow;
    friend class CSE_Heuristic;
    friend class CodeGenInterface;
    friend class CodeGen;
    friend class LclVarDsc;
    friend class TempDsc;
<<<<<<< HEAD
    friend class LIR;
=======
    friend class ObjectAllocator;
>>>>>>> 571b963c

#ifndef _TARGET_64BIT_
    friend class DecomposeLongs;
#endif // !_TARGET_64BIT_

/*
XXXXXXXXXXXXXXXXXXXXXXXXXXXXXXXXXXXXXXXXXXXXXXXXXXXXXXXXXXXXXXXXXXXXXXXXXXXXXXX
XXXXXXXXXXXXXXXXXXXXXXXXXXXXXXXXXXXXXXXXXXXXXXXXXXXXXXXXXXXXXXXXXXXXXXXXXXXXXXX
XX                                                                           XX
XX  Misc structs definitions                                                 XX
XX                                                                           XX
XXXXXXXXXXXXXXXXXXXXXXXXXXXXXXXXXXXXXXXXXXXXXXXXXXXXXXXXXXXXXXXXXXXXXXXXXXXXXXX
XXXXXXXXXXXXXXXXXXXXXXXXXXXXXXXXXXXXXXXXXXXXXXXXXXXXXXXXXXXXXXXXXXXXXXXXXXXXXXX
*/

public:

    hashBvGlobalData hbvGlobalData;         // Used by the hashBv bitvector package.

#ifdef DEBUG
    bool  verbose;
    bool  dumpIR;
    bool  dumpIRNodes;
    bool  dumpIRTypes;
    bool  dumpIRKinds;
    bool  dumpIRLocals;
    bool  dumpIRRegs;
    bool  dumpIRSsa;
    bool  dumpIRValnums;
    bool  dumpIRCosts;
    bool  dumpIRFlags;
    bool  dumpIRNoLists;
    bool  dumpIRNoLeafs;
    bool  dumpIRNoStmts;
    bool  dumpIRTrees;
    bool  dumpIRLinear;
    bool  dumpIRDataflow;
    bool  dumpIRBlockHeaders;
    bool  dumpIRExit;
    LPCWSTR dumpIRPhase;
    LPCWSTR dumpIRFormat;
    bool  verboseTrees;
    bool  shouldUseVerboseTrees();
    bool  asciiTrees;                // If true, dump trees using only ASCII characters
    bool  shouldDumpASCIITrees();
    bool  verboseSsa;                // If true, produce especially verbose dump output in SSA construction.
    bool  shouldUseVerboseSsa();
    bool  treesBeforeAfterMorph;     // If true, print trees before/after morphing (paired by an intra-compilation id:
    int   morphNum;                  // This counts the the trees that have been morphed, allowing us to label each uniquely.

    const char*             VarNameToStr(VarName name) { return name; }

    DWORD expensiveDebugCheckLevel;
#endif

#if FEATURE_MULTIREG_RET
    GenTreePtr               impAssignMultiRegTypeToVar(GenTreePtr op, CORINFO_CLASS_HANDLE hClass);
#endif // FEATURE_MULTIREG_RET

#ifdef ARM_SOFTFP
    bool                     isSingleFloat32Struct(CORINFO_CLASS_HANDLE hClass);
#endif // ARM_SOFTFP

    //-------------------------------------------------------------------------
    // Functions to handle homogeneous floating-point aggregates (HFAs) in ARM.
    // HFAs are one to four element structs where each element is the same
    // type, either all float or all double. They are treated specially
    // in the ARM Procedure Call Standard, specifically, they are passed in
    // floating-point registers instead of the general purpose registers.
    //

    bool           IsHfa(CORINFO_CLASS_HANDLE hClass);
    bool           IsHfa(GenTreePtr tree);

    var_types      GetHfaType(GenTreePtr tree);
    unsigned       GetHfaCount(GenTreePtr tree);

    var_types      GetHfaType(CORINFO_CLASS_HANDLE hClass);
    unsigned       GetHfaCount(CORINFO_CLASS_HANDLE hClass);

    bool           IsMultiRegPassedType  (CORINFO_CLASS_HANDLE hClass);
    bool           IsMultiRegReturnedType(CORINFO_CLASS_HANDLE hClass);

    //-------------------------------------------------------------------------
    // The following is used for validating format of EH table
    //

    struct  EHNodeDsc;
    typedef struct EHNodeDsc* pEHNodeDsc;

    EHNodeDsc* ehnTree;                    // root of the tree comprising the EHnodes.
    EHNodeDsc* ehnNext;                    // root of the tree comprising the EHnodes.

    struct  EHNodeDsc
    {
        enum EHBlockType {
            TryNode,
            FilterNode,
            HandlerNode,
            FinallyNode,
            FaultNode
        };

        EHBlockType             ehnBlockType;      // kind of EH block
        IL_OFFSET               ehnStartOffset;    // IL offset of start of the EH block
        IL_OFFSET               ehnEndOffset;      // IL offset past end of the EH block. (TODO: looks like verInsertEhNode() sets this to the last IL offset, not "one past the last one", i.e., the range Start to End is inclusive).
        pEHNodeDsc              ehnNext;           // next (non-nested) block in sequential order
        pEHNodeDsc              ehnChild;          // leftmost nested block
        union {
            pEHNodeDsc          ehnTryNode;        // for filters and handlers, the corresponding try node
            pEHNodeDsc          ehnHandlerNode;    // for a try node, the corresponding handler node
        };
        pEHNodeDsc              ehnFilterNode;     // if this is a try node and has a filter, otherwise 0
        pEHNodeDsc              ehnEquivalent;     // if blockType=tryNode, start offset and end offset is same,


        inline void ehnSetTryNodeType()        {ehnBlockType = TryNode;}
        inline void ehnSetFilterNodeType()     {ehnBlockType = FilterNode;}
        inline void ehnSetHandlerNodeType()    {ehnBlockType = HandlerNode;}
        inline void ehnSetFinallyNodeType()    {ehnBlockType = FinallyNode;}
        inline void ehnSetFaultNodeType()      {ehnBlockType = FaultNode;}

        inline BOOL ehnIsTryBlock()            {return ehnBlockType == TryNode;}
        inline BOOL ehnIsFilterBlock()         {return ehnBlockType == FilterNode;}
        inline BOOL ehnIsHandlerBlock()        {return ehnBlockType == HandlerNode;}
        inline BOOL ehnIsFinallyBlock()        {return ehnBlockType == FinallyNode;}
        inline BOOL ehnIsFaultBlock()          {return ehnBlockType == FaultNode;}

        // returns true if there is any overlap between the two nodes
        static inline BOOL ehnIsOverlap(pEHNodeDsc node1, pEHNodeDsc node2)
        {
            if (node1->ehnStartOffset < node2->ehnStartOffset)
            {
                return (node1->ehnEndOffset >= node2->ehnStartOffset);
            }
            else
            {
                return (node1->ehnStartOffset <= node2->ehnEndOffset);
            }
        }

        // fails with BADCODE if inner is not completely nested inside outer
        static inline BOOL ehnIsNested(pEHNodeDsc inner, pEHNodeDsc outer)
        {
            return ((inner->ehnStartOffset >= outer->ehnStartOffset) &&
                    (inner->ehnEndOffset <= outer->ehnEndOffset));
        }

    };


    //-------------------------------------------------------------------------
    // Exception handling functions
    //

#if !FEATURE_EH_FUNCLETS

    bool                    ehNeedsShadowSPslots() { return (info.compXcptnsCount || opts.compDbgEnC); }

    // 0 for methods with no EH
    // 1 for methods with non-nested EH, or where only the try blocks are nested
    // 2 for a method with a catch within a catch
    // etc.
    unsigned                ehMaxHndNestingCount;

#endif // !FEATURE_EH_FUNCLETS

    static bool         jitIsBetween(unsigned value, unsigned start, unsigned end);
    static bool         jitIsBetweenInclusive(unsigned value, unsigned start, unsigned end);

    bool                bbInCatchHandlerILRange (BasicBlock * blk);
    bool                bbInFilterILRange       (BasicBlock * blk);
    bool                bbInTryRegions          (unsigned regionIndex, BasicBlock * blk);
    bool                bbInExnFlowRegions      (unsigned regionIndex, BasicBlock * blk);
    bool                bbInHandlerRegions      (unsigned regionIndex, BasicBlock * blk);
    bool                bbInCatchHandlerRegions (BasicBlock * tryBlk, BasicBlock * hndBlk);
    unsigned short      bbFindInnermostCommonTryRegion (BasicBlock  * bbOne, BasicBlock  * bbTwo);
                                                      
    unsigned short      bbFindInnermostTryRegionContainingHandlerRegion (unsigned  handlerIndex);
    unsigned short      bbFindInnermostHandlerRegionContainingTryRegion (unsigned  tryIndex);

    // Returns true if "block" is the start of a try region.
    bool                bbIsTryBeg(BasicBlock* block);

    // Returns true if "block" is the start of a handler or filter region.
    bool                bbIsHandlerBeg(BasicBlock* block);

    // Returns true iff "block" is where control flows if an exception is raised in the
    // try region, and sets "*regionIndex" to the index of the try for the handler.
    // Differs from "IsHandlerBeg" in the case of filters, where this is true for the first
    // block of the filter, but not for the filter's handler.
    bool                bbIsExFlowBlock(BasicBlock* block, unsigned* regionIndex);

    bool                ehHasCallableHandlers();

    // Return the EH descriptor for the given region index.
    EHblkDsc*           ehGetDsc(unsigned regionIndex);

    // Return the EH index given a region descriptor.
    unsigned            ehGetIndex(EHblkDsc* ehDsc);

    // Return the EH descriptor index of the enclosing try, for the given region index.
    unsigned            ehGetEnclosingTryIndex(unsigned regionIndex);

    // Return the EH descriptor index of the enclosing handler, for the given region index.
    unsigned            ehGetEnclosingHndIndex(unsigned regionIndex);

    // Return the EH descriptor for the most nested 'try' region this BasicBlock is a member of (or nullptr if this block is not in a 'try' region).
    EHblkDsc*           ehGetBlockTryDsc(BasicBlock* block);

    // Return the EH descriptor for the most nested filter or handler region this BasicBlock is a member of (or nullptr if this block is not in a filter or handler region).
    EHblkDsc*           ehGetBlockHndDsc(BasicBlock* block);

    // Return the EH descriptor for the most nested region that may handle exceptions raised in this BasicBlock (or nullptr if this block's exceptions propagate to caller).
    EHblkDsc*           ehGetBlockExnFlowDsc(BasicBlock* block);

    EHblkDsc*           ehIsBlockTryLast(BasicBlock* block);
    EHblkDsc*           ehIsBlockHndLast(BasicBlock* block);
    bool                ehIsBlockEHLast(BasicBlock* block);

    bool                ehBlockHasExnFlowDsc(BasicBlock* block);

    // Return the region index of the most nested EH region this block is in.
    unsigned            ehGetMostNestedRegionIndex(BasicBlock* block, bool* inTryRegion);

    // Find the true enclosing try index, ignoring 'mutual protect' try. Uses IL ranges to check.
    unsigned            ehTrueEnclosingTryIndexIL(unsigned regionIndex);

    // Return the index of the most nested enclosing region for a particular EH region. Returns NO_ENCLOSING_INDEX
    // if there is no enclosing region. If the returned index is not NO_ENCLOSING_INDEX, then '*inTryRegion'
    // is set to 'true' if the enclosing region is a 'try', or 'false' if the enclosing region is a handler.
    // (It can never be a filter.)
    unsigned            ehGetEnclosingRegionIndex(unsigned regionIndex, bool* inTryRegion);

    // A block has been deleted. Update the EH table appropriately.
    void                ehUpdateForDeletedBlock(BasicBlock* block);

    // Determine whether a block can be deleted while preserving the EH normalization rules.
    bool                ehCanDeleteEmptyBlock(BasicBlock* block);

    // Update the 'last' pointers in the EH table to reflect new or deleted blocks in an EH region.
    void                ehUpdateLastBlocks(BasicBlock* oldLast, BasicBlock* newLast);

    // For a finally handler, find the region index that the BBJ_CALLFINALLY lives in that calls the handler,
    // or NO_ENCLOSING_INDEX if the BBJ_CALLFINALLY lives in the main function body. Normally, the index
    // is the same index as the handler (and the BBJ_CALLFINALLY lives in the 'try' region), but for AMD64 the
    // BBJ_CALLFINALLY lives in the enclosing try or handler region, whichever is more nested, or the main function
    // body. If the returned index is not NO_ENCLOSING_INDEX, then '*inTryRegion' is set to 'true' if the
    // BBJ_CALLFINALLY lives in the returned index's 'try' region, or 'false' if lives in the handler region. (It never
    // lives in a filter.)
    unsigned            ehGetCallFinallyRegionIndex(unsigned finallyIndex, bool* inTryRegion);

    // Find the range of basic blocks in which all BBJ_CALLFINALLY will be found that target the 'finallyIndex' region's
    // handler. Set begBlk to the first block, and endBlk to the block after the last block of the range
    // (nullptr if the last block is the last block in the program).
    // Precondition: 'finallyIndex' is the EH region of a try/finally clause.
    void                ehGetCallFinallyBlockRange(unsigned finallyIndex, BasicBlock** begBlk, BasicBlock** endBlk);

#ifdef DEBUG
    // Given a BBJ_CALLFINALLY block and the EH region index of the finally it is calling, return
    // 'true' if the BBJ_CALLFINALLY is in the correct EH region.
    bool                ehCallFinallyInCorrectRegion(BasicBlock* blockCallFinally, unsigned finallyIndex);
#endif // DEBUG

#if FEATURE_EH_FUNCLETS
    // Do we need a PSPSym in the main function? For codegen purposes, we only need one
    // if there is a filter that protects a region with a nested EH clause (such as a
    // try/catch nested in the 'try' body of a try/filter/filter-handler). See
    // genFuncletProlog() for more details. However, the VM seems to use it for more
    // purposes, maybe including debugging. Until we are sure otherwise, always create
    // a PSPSym for functions with any EH.
    bool                ehNeedsPSPSym() const { return compHndBBtabCount > 0; }

    bool                ehAnyFunclets();        // Are there any funclets in this function?
    unsigned            ehFuncletCount();       // Return the count of funclets in the function

    unsigned            bbThrowIndex(BasicBlock * blk); // Get the index to use as the cache key for sharing throw blocks
#else // !FEATURE_EH_FUNCLETS
    bool                ehAnyFunclets() { return false; }
    unsigned            ehFuncletCount() { return 0; }

    unsigned            bbThrowIndex(BasicBlock * blk) { return blk->bbTryIndex; }  // Get the index to use as the cache key for sharing throw blocks
#endif // !FEATURE_EH_FUNCLETS

    // Returns a flowList representing the "EH predecessors" of "blk".  These are the normal predecessors of
    // "blk", plus one special case: if "blk" is the first block of a handler, considers the predecessor(s) of the first
    // first block of the corresponding try region to be "EH predecessors".  (If there is a single such predecessor,
    // for example, we want to consider that the immediate dominator of the catch clause start block, so it's
    // convenient to also consider it a predecessor.)
    flowList*           BlockPredsWithEH(BasicBlock* blk);

    // This table is useful for memoization of the method above.
    typedef SimplerHashTable<BasicBlock*, PtrKeyFuncs<BasicBlock>, flowList*, JitSimplerHashBehavior> BlockToFlowListMap;
    BlockToFlowListMap* m_blockToEHPreds;
    BlockToFlowListMap* GetBlockToEHPreds()
    {
        if (m_blockToEHPreds == NULL)
        {
            m_blockToEHPreds = new (getAllocator()) BlockToFlowListMap(getAllocator());
        }
        return m_blockToEHPreds;
    }

    void*               ehEmitCookie(BasicBlock* block);
    UNATIVE_OFFSET      ehCodeOffset(BasicBlock* block);

    EHblkDsc*           ehInitHndRange(BasicBlock* src,
                                       IL_OFFSET*  hndBeg,
                                       IL_OFFSET*  hndEnd,
                                       bool*       inFilter);

    EHblkDsc*           ehInitTryRange(BasicBlock* src,
                                       IL_OFFSET*  tryBeg,
                                       IL_OFFSET*  tryEnd);

    EHblkDsc*           ehInitHndBlockRange(BasicBlock*  blk,
                                            BasicBlock** hndBeg,
                                            BasicBlock** hndLast,
                                            bool*        inFilter);

    EHblkDsc*           ehInitTryBlockRange(BasicBlock*  blk,
                                            BasicBlock** tryBeg,
                                            BasicBlock** tryLast);

    void                fgSetTryEnd   (EHblkDsc*    handlerTab,
                                       BasicBlock*  newTryLast);

    void                fgSetHndEnd   (EHblkDsc*    handlerTab,
                                       BasicBlock*  newHndLast);

    void                fgSkipRmvdBlocks(EHblkDsc*  handlerTab);

    void                fgAllocEHTable();

    void                fgRemoveEHTableEntry(unsigned XTnum);

#if FEATURE_EH_FUNCLETS

    EHblkDsc *          fgAddEHTableEntry (unsigned XTnum);

#endif // FEATURE_EH_FUNCLETS

#if !FEATURE_EH
    void                fgRemoveEH();
#endif // !FEATURE_EH

    void                fgSortEHTable();

    // Causes the EH table to obey some well-formedness conditions, by inserting
    // empty BB's when necessary:
    //   * No block is both the first block of a handler and the first block of a try.
    //   * No block is the first block of multiple 'try' regions.
    //   * No block is the last block of multiple EH regions.
    void                fgNormalizeEH();
    bool                fgNormalizeEHCase1();
    bool                fgNormalizeEHCase2();
    bool                fgNormalizeEHCase3();

#ifdef DEBUG
    void                dispIncomingEHClause(unsigned num, const CORINFO_EH_CLAUSE& clause);
    void                dispOutgoingEHClause(unsigned num, const CORINFO_EH_CLAUSE& clause);
    void                fgVerifyHandlerTab();
    void                fgDispHandlerTab  ();
#endif // DEBUG

    bool                fgNeedToSortEHTable;

    void                verInitEHTree       (unsigned       numEHClauses);
    void                verInsertEhNode     (CORINFO_EH_CLAUSE* clause, EHblkDsc* handlerTab);
    void                verInsertEhNodeInTree(EHNodeDsc**   ppRoot,  EHNodeDsc* node);
    void                verInsertEhNodeParent(EHNodeDsc**   ppRoot,  EHNodeDsc* node);
    void                verCheckNestingLevel(EHNodeDsc*     initRoot);

/*
XXXXXXXXXXXXXXXXXXXXXXXXXXXXXXXXXXXXXXXXXXXXXXXXXXXXXXXXXXXXXXXXXXXXXXXXXXXXXXX
XXXXXXXXXXXXXXXXXXXXXXXXXXXXXXXXXXXXXXXXXXXXXXXXXXXXXXXXXXXXXXXXXXXXXXXXXXXXXXX
XX                                                                           XX
XX                        GenTree and BasicBlock                             XX
XX                                                                           XX
XX  Functions to allocate and display the GenTrees and BasicBlocks           XX
XX                                                                           XX
XXXXXXXXXXXXXXXXXXXXXXXXXXXXXXXXXXXXXXXXXXXXXXXXXXXXXXXXXXXXXXXXXXXXXXXXXXXXXXX
XXXXXXXXXXXXXXXXXXXXXXXXXXXXXXXXXXXXXXXXXXXXXXXXXXXXXXXXXXXXXXXXXXXXXXXXXXXXXXX
*/


    // Functions to create nodes
    GenTreeStmt*            gtNewStmt       (GenTreePtr     expr = NULL,
                                             IL_OFFSETX     offset = BAD_IL_OFFSET);

    // For unary opers.
    GenTreePtr              gtNewOperNode   (genTreeOps     oper,
                                             var_types      type,
                                             GenTreePtr     op1,
                                             bool           doSimplifications = TRUE);

    // For binary opers.
    GenTreePtr              gtNewOperNode   (genTreeOps     oper,
                                             var_types      type,
                                             GenTreePtr     op1,
                                             GenTreePtr     op2);

    GenTreePtr              gtNewQmarkNode  (var_types      type, 
                                             GenTreePtr     cond, 
                                             GenTreePtr     colon);

    GenTreePtr              gtNewLargeOperNode(genTreeOps   oper,
                                               var_types    type = TYP_I_IMPL,
                                               GenTreePtr   op1  = NULL,
                                               GenTreePtr   op2  = NULL);

    GenTreeIntCon*          gtNewIconNode   (ssize_t        value,
                                             var_types      type = TYP_INT);

    GenTree*                gtNewPhysRegNode(regNumber reg, var_types type);

    GenTree*                gtNewPhysRegNode(regNumber reg, GenTree* src);

    GenTreePtr              gtNewJmpTableNode();
    GenTreePtr              gtNewIconHandleNode(size_t         value,
                                                unsigned       flags,
                                                FieldSeqNode*  fields = NULL,
                                                unsigned       handle1 = 0,
                                                void *         handle2 = 0);

    unsigned                gtTokenToIconFlags(unsigned token);

    GenTreePtr              gtNewIconEmbHndNode(void *      value,
                                             void *         pValue,
                                             unsigned       flags,
                                             unsigned       handle1 = 0,
                                             void *         handle2 = 0,
                                             void *         compileTimeHandle = 0);

    GenTreePtr              gtNewIconEmbScpHndNode (CORINFO_MODULE_HANDLE    scpHnd, unsigned hnd1 = 0, void * hnd2 = 0);
    GenTreePtr              gtNewIconEmbClsHndNode (CORINFO_CLASS_HANDLE    clsHnd, unsigned hnd1 = 0, void * hnd2 = 0);
    GenTreePtr              gtNewIconEmbMethHndNode(CORINFO_METHOD_HANDLE  methHnd, unsigned hnd1 = 0, void * hnd2 = 0);
    GenTreePtr              gtNewIconEmbFldHndNode (CORINFO_FIELD_HANDLE    fldHnd, unsigned hnd1 = 0, void * hnd2 = 0);

    GenTreePtr              gtNewStringLiteralNode(InfoAccessType iat, void * pValue);

    GenTreePtr              gtNewLconNode   (__int64        value);

    GenTreePtr              gtNewDconNode   (double         value);

    GenTreePtr              gtNewSconNode   (int            CPX,
                                             CORINFO_MODULE_HANDLE   scpHandle);

    GenTreePtr              gtNewZeroConNode(var_types      type);

    GenTreePtr              gtNewOneConNode(var_types      type);

    GenTreeBlkOp*           gtNewBlkOpNode  (genTreeOps oper, GenTreePtr dst, 
                                             GenTreePtr srcOrFillVal, GenTreePtr sizeOrClsTok,
                                             bool volatil);
protected:
    void                    gtBlockOpInit   (GenTreePtr node, genTreeOps oper,
                                             GenTreePtr dst,
                                             GenTreePtr src, GenTreePtr size,
                                             bool volatil);
public:
    GenTreeObj*             gtNewObjNode    (CORINFO_CLASS_HANDLE structHnd, GenTreePtr addr);

    GenTreeBlkOp*           gtNewCpObjNode  (GenTreePtr dst, GenTreePtr src,
                                             CORINFO_CLASS_HANDLE structHnd, bool volatil);

    GenTreeBlkOp*           gtCloneCpObjNode(GenTreeCpObj* source);

    GenTreeArgList*         gtNewListNode(GenTreePtr      op1,
                                          GenTreeArgList* op2);

    GenTreeCall*            gtNewCallNode   (gtCallTypes    callType,
                                             CORINFO_METHOD_HANDLE  handle,
                                             var_types      type,
                                             GenTreeArgList* args,
                                             IL_OFFSETX     ilOffset = BAD_IL_OFFSET);

    GenTreeCall*            gtNewIndCallNode   (GenTreePtr addr,
                                                var_types  type,
                                                GenTreeArgList* args,
                                                IL_OFFSETX  ilOffset = BAD_IL_OFFSET);

    GenTreeCall*            gtNewHelperCallNode(unsigned    helper,
                                                var_types   type,
                                                unsigned    flags = 0,
                                                GenTreeArgList*  args = NULL);

    GenTreePtr              gtNewLclvNode   (unsigned       lnum,
                                             var_types      type,
                                             IL_OFFSETX     ILoffs = BAD_IL_OFFSET);

#ifdef FEATURE_SIMD
    GenTreeSIMD*             gtNewSIMDNode (var_types type,
                                            GenTreePtr op1, 
                                            SIMDIntrinsicID simdIntrinsicID, 
                                            var_types baseType, 
                                            unsigned size);
    GenTreeSIMD*             gtNewSIMDNode (var_types type,
                                            GenTreePtr op1,
                                            GenTreePtr op2,
                                            SIMDIntrinsicID simdIntrinsicID,
                                            var_types baseType,
                                            unsigned size);
#endif

    GenTreePtr              gtNewLclLNode   (unsigned       lnum,
                                             var_types      type,
                                             IL_OFFSETX     ILoffs = BAD_IL_OFFSET);
    GenTreeLclFld*          gtNewLclFldNode (unsigned       lnum,
                                             var_types      type,
                                             unsigned       offset);
    GenTreePtr              gtNewInlineCandidateReturnExpr(GenTreePtr   inlineCandidate,
                                                           var_types    type);

    GenTreePtr              gtNewCodeRef    (BasicBlock *   block);

    GenTreePtr              gtNewFieldRef   (var_types      typ,
                                             CORINFO_FIELD_HANDLE   fldHnd,
                                             GenTreePtr     obj = NULL,
                                             DWORD          offset = 0,
                                             bool           nullcheck = false);

    GenTreePtr              gtNewIndexRef   (var_types      typ,
                                             GenTreePtr     arrayOp,
                                             GenTreePtr     indexOp);

    GenTreeArgList*         gtNewArgList    (GenTreePtr     op);

    GenTreeArgList*         gtNewArgList    (GenTreePtr     op1,
                                             GenTreePtr     op2);

    static fgArgTabEntryPtr        gtArgEntryByArgNum(GenTreePtr call, unsigned argNum);
    static fgArgTabEntryPtr        gtArgEntryByNode  (GenTreePtr call, GenTreePtr node);
    fgArgTabEntryPtr        gtArgEntryByLateArgIndex(GenTreePtr call, unsigned lateArgInx);
    bool                    gtArgIsThisPtr    (fgArgTabEntryPtr argEntry);

    GenTreePtr              gtNewAssignNode (GenTreePtr     dst,
                                             GenTreePtr     src);

    GenTreePtr              gtNewTempAssign (unsigned       tmp,
                                             GenTreePtr     val);

    GenTreePtr              gtNewRefCOMfield(GenTreePtr     objPtr,
                                             CORINFO_RESOLVED_TOKEN * pResolvedToken,
                                             CORINFO_ACCESS_FLAGS access,
                                             CORINFO_FIELD_INFO * pFieldInfo,
                                             var_types      lclTyp,
                                             CORINFO_CLASS_HANDLE   structType,
                                             GenTreePtr     assg);

    GenTreePtr              gtNewNothingNode();

    GenTreePtr              gtNewArgPlaceHolderNode(var_types            type,
                                                    CORINFO_CLASS_HANDLE clsHnd);


    GenTreePtr              gtUnusedValNode (GenTreePtr     expr);

    GenTreePtr              gtNewCastNode   (var_types      typ,
                                             GenTreePtr     op1,
                                             var_types      castType);

    GenTreePtr              gtNewCastNodeL  (var_types      typ,
                                             GenTreePtr     op1,
                                             var_types      castType);

    GenTreePtr              gtNewAllocObjNode(unsigned int                helper,
                                              CORINFO_CLASS_HANDLE        clsHnd,
                                              var_types                   type,
                                              GenTreePtr                  op1);

     //------------------------------------------------------------------------
     // Other GenTree functions

    GenTreePtr              gtClone         (GenTree *      tree,
                                             bool           complexOK = false);

    GenTreePtr              gtCloneExpr     (GenTree *      tree,
                                             unsigned       addFlags = 0,
                                             unsigned       varNum   = (unsigned)-1,
                                             int            varVal   = 0);

    GenTreePtr              gtReplaceTree   (GenTreePtr     stmt, 
                                             GenTreePtr     tree,
                                             GenTreePtr     replacementTree);

    void                    gtUpdateSideEffects(GenTreePtr     tree,
                                                unsigned       oldGtFlags,
                                                unsigned       newGtFlags);

    // Returns "true" iff the complexity (not formally defined, but first interpretation
    // is #of nodes in subtree) of "tree" is greater than "limit".
    // (This is somewhat redundant with the "gtCostEx/gtCostSz" fields, but can be used
    // before they have been set.)
    bool                    gtComplexityExceeds(GenTreePtr* tree, unsigned limit);

    bool                    gtCompareTree   (GenTree *      op1,
                                             GenTree *      op2);

    GenTreePtr              gtReverseCond   (GenTree *      tree);

    bool                    gtHasRef        (GenTree *      tree,
                                             ssize_t        lclNum,
                                             bool           defOnly);

    bool                    gtHasLocalsWithAddrOp (GenTreePtr tree);    

    unsigned                gtHashValue     (GenTree *      tree);

    unsigned                gtSetListOrder  (GenTree *      list,
                                             bool           regs);

    void                    gtWalkOp        (GenTree * *    op1,
                                             GenTree * *    op2,
                                             GenTree *      adr,
                                             bool           constOnly);

#ifdef DEBUG
    GenTreePtr              gtWalkOpEffectiveVal(GenTreePtr op);
#endif

    void                    gtPrepareCost   (GenTree*       tree);
    bool                    gtIsLikelyRegVar(GenTree*       tree);

    unsigned                gtSetEvalOrderAndRestoreFPstkLevel(GenTree *      tree);

    // Returns true iff the secondNode can be swapped with firstNode.
    bool                    gtCanSwapOrder  (GenTree*       firstNode,
                                             GenTree*       secondNode);

    unsigned                gtSetEvalOrder  (GenTree*       tree);

#if FEATURE_STACK_FP_X87
    bool                    gtFPstLvlRedo;
    void                    gtComputeFPlvls   (GenTreePtr     tree);
#endif // FEATURE_STACK_FP_X87

    void                    gtSetStmtInfo   (GenTree *      stmt);

    // Returns "true" iff "node" has any of the side effects in "flags".
    bool                    gtNodeHasSideEffects(GenTreePtr   node,
                                                 unsigned     flags);

    // Returns "true" iff "tree" or its (transitive) children have any of the side effects in "flags".
    bool                    gtTreeHasSideEffects(GenTreePtr   tree,
                                                 unsigned     flags);

    // Appends 'expr' in front of 'list' 
    //    'list' will typically start off as 'nullptr'
    //    when 'list' is non-null a GT_COMMA node is used to insert 'expr'
    GenTreePtr              gtBuildCommaList(    GenTreePtr   list,
                                                 GenTreePtr   expr);

    void                    gtExtractSideEffList(GenTreePtr   expr,
                                                 GenTreePtr * pList,
                                                 unsigned     flags = GTF_SIDE_EFFECT,
                                                 bool         ignoreRoot = false);

    GenTreePtr              gtGetThisArg(GenTreePtr call);

    // Static fields of struct types (and sometimes the types that those are reduced to) are represented by having the 
    // static field contain an object pointer to the boxed struct.  This simplifies the GC implementation...but
    // complicates the JIT somewhat.  This predicate returns "true" iff a node with type "fieldNodeType", representing
    // the given "fldHnd", is such an object pointer.
    bool                    gtIsStaticFieldPtrToBoxedStruct(var_types fieldNodeType, CORINFO_FIELD_HANDLE fldHnd);

    // Return true if call is a recursive call; return false otherwise.
    bool                    gtIsRecursiveCall(GenTreeCall * call)      { return (call->gtCallMethHnd == info.compMethodHnd); }

    //-------------------------------------------------------------------------

    GenTreePtr              gtFoldExpr       (GenTreePtr    tree);
    GenTreePtr              
#ifdef __clang__
        // TODO-Amd64-Unix: Remove this when the clang optimizer is fixed and/or the method implementation is
        // refactored in a simpler code. This is a workaround for a bug in the clang-3.5 optimizer. The issue is that in
        // release build the optimizer is mistyping (or just wrongly decides to use 32 bit operation for a corner case
        // of MIN_LONG) the args of the (ltemp / lval2) to int (it does a 32 bit div operation instead of 64 bit) - see
        // the implementation of the method in gentree.cpp. For the case of lval1 and lval2 equal to MIN_LONG
        // (0x8000000000000000) this results in raising a SIGFPE. The method implementation is rather complex. Disable
        // optimizations for now.
    __attribute__((optnone))
#endif // __clang__
                            gtFoldExprConst(GenTreePtr      tree);
    GenTreePtr              gtFoldExprSpecial(GenTreePtr    tree);
    GenTreePtr              gtFoldExprCompare(GenTreePtr    tree);

    //-------------------------------------------------------------------------
    // Get the handle, if any.
    CORINFO_CLASS_HANDLE   gtGetStructHandleIfPresent (GenTreePtr    tree);
    // Get the handle, and assert if not found.
    CORINFO_CLASS_HANDLE   gtGetStructHandle (GenTreePtr    tree);

    //-------------------------------------------------------------------------
    // Functions to display the trees

#ifdef DEBUG
    void                    gtDispNode      (GenTreePtr             tree,
                                             IndentStack*           indentStack,
                                             __in_z const char*     msg,
                                             bool                   isLIR);

    void                    gtDispVN        (GenTreePtr             tree);
    void                    gtDispConst     (GenTreePtr             tree);
    void                    gtDispLeaf      (GenTreePtr             tree, 
                                             IndentStack*           indentStack);
    void                    gtDispNodeName  (GenTreePtr             tree);
    void                    gtDispRegVal    (GenTreePtr             tree);

    enum IndentInfo { IINone, IIArc, IIArcTop, IIArcBottom, IIEmbedded, IIError, IndentInfoCount };
    void                    gtDispChild     (GenTreePtr             child,
                                             IndentStack*           indentStack,
                                             IndentInfo             arcType,
                                             __in_opt               const char * msg = nullptr,
                                             bool                   topOnly = false);
    void                    gtDispTree      (GenTreePtr             tree,
                                             IndentStack*           indentStack = nullptr,
                                             __in_opt const char*   msg = nullptr,
                                             bool                   topOnly = false,
                                             bool                   isLIR = false);
    void                    gtGetLclVarNameInfo(unsigned            lclNum,
                                             const char**           ilKindOut,
                                             const char**           ilNameOut,
                                             unsigned*              ilNumOut);
    int                     gtGetLclVarName (unsigned               lclNum,
                                             char*                  buf,
                                             unsigned               buf_remaining);
    char*                   gtGetLclVarName (unsigned               lclNum);
    void                    gtDispLclVar    (unsigned               varNum,
                                             bool                   padForBiggestDisp = true);
    void                    gtDispTreeList  (GenTreePtr              tree,
                                             IndentStack*           indentStack = nullptr);
    void                    gtGetArgMsg     (GenTreePtr             call,
                                             GenTreePtr             arg,
                                             unsigned               argNum,
                                             int                    listCount,
                                             char*                  bufp,
                                             unsigned               bufLength);
    void                    gtGetLateArgMsg (GenTreePtr             call,
                                             GenTreePtr             arg,
                                             int                    argNum,
                                             int                    listCount,
                                             char*                  bufp,
                                             unsigned               bufLength);
    void                    gtDispArgList   (GenTreePtr              tree, 
                                             IndentStack*           indentStack);
    void                    gtDispFieldSeq  (FieldSeqNode*          pfsn);

    GenTreePtr              gtDispLinearTree(GenTreeStmt*           curStmt,
                                             GenTreePtr             nextLinearNode,
                                             GenTreePtr             tree,
                                             IndentStack*           indentStack,
                                             __in_opt const char*   msg = nullptr);
    GenTreePtr              gtDispLinearStmt(GenTreeStmt*           stmt,
                                             IndentStack*           indentStack = nullptr);

    void                    gtDispLIRNode   (GenTree*               node);
#endif

    // For tree walks

    enum fgWalkResult { WALK_CONTINUE, WALK_SKIP_SUBTREES, WALK_ABORT };
    struct fgWalkData; 
    typedef fgWalkResult   (fgWalkPreFn )(GenTreePtr * pTree, fgWalkData *data);
    typedef fgWalkResult   (fgWalkPostFn)(GenTreePtr * pTree, fgWalkData *data);

#ifdef DEBUG
    static fgWalkPreFn      gtAssertColonCond;
#endif
    static fgWalkPreFn      gtMarkColonCond;
    static fgWalkPreFn      gtClearColonCond;

    GenTreePtr *            gtFindLink(GenTreePtr stmt, GenTreePtr node);
    bool                    gtHasCatchArg(GenTreePtr tree);
    bool                    gtHasUnmanagedCall(GenTreePtr tree);

    typedef  ArrayStack<GenTree*> GenTreeStack;

    static bool            gtHasCallOnStack(GenTreeStack *parentStack);
    void                   gtCheckQuirkAddrExposedLclVar(GenTreePtr argTree, GenTreeStack* parentStack);

    //=========================================================================
    // BasicBlock functions
#ifdef DEBUG
    // This is a debug flag we will use to assert when creating block during codegen
    // as this interferes with procedure splitting. If you know what you're doing, set
    // it to true before creating the block. (DEBUG only)
    bool fgSafeBasicBlockCreation;
#endif

    BasicBlock *            bbNewBasicBlock (BBjumpKinds     jumpKind);

/*
XXXXXXXXXXXXXXXXXXXXXXXXXXXXXXXXXXXXXXXXXXXXXXXXXXXXXXXXXXXXXXXXXXXXXXXXXXXXXXX
XXXXXXXXXXXXXXXXXXXXXXXXXXXXXXXXXXXXXXXXXXXXXXXXXXXXXXXXXXXXXXXXXXXXXXXXXXXXXXX
XX                                                                           XX
XX                           LclVarsInfo                                     XX
XX                                                                           XX
XX   The variables to be used by the code generator.                         XX
XX                                                                           XX
XXXXXXXXXXXXXXXXXXXXXXXXXXXXXXXXXXXXXXXXXXXXXXXXXXXXXXXXXXXXXXXXXXXXXXXXXXXXXXX
XXXXXXXXXXXXXXXXXXXXXXXXXXXXXXXXXXXXXXXXXXXXXXXXXXXXXXXXXXXXXXXXXXXXXXXXXXXXXXX
*/

    //
    // For both PROMOTION_TYPE_NONE and PROMOTION_TYPE_DEPENDENT the struct will
    // be placed in the stack frame and it's fields must be laid out sequentially.
    // 
    // For PROMOTION_TYPE_INDEPENDENT each of the struct's fields is replaced by
    //  a local variable that can be enregistered or placed in the stack frame.
    //  The fields do not need to be laid out sequentially
    // 
    enum lvaPromotionType { PROMOTION_TYPE_NONE,         // The struct local is not promoted 
                            PROMOTION_TYPE_INDEPENDENT,  // The struct local is promoted, 
                                                         //   and its field locals are independent of its parent struct local.
                            PROMOTION_TYPE_DEPENDENT     // The struct local is promoted,
                                                         //   but its field locals depend on its parent struct local.
                          };

    static int __cdecl            RefCntCmp(const void *op1, const void *op2);
    static int __cdecl         WtdRefCntCmp(const void *op1, const void *op2);



/*****************************************************************************/

    enum FrameLayoutState
    {
        NO_FRAME_LAYOUT,
        INITIAL_FRAME_LAYOUT,
        PRE_REGALLOC_FRAME_LAYOUT,
        REGALLOC_FRAME_LAYOUT,
        TENTATIVE_FRAME_LAYOUT,
        FINAL_FRAME_LAYOUT
    };

public :

    bool                lvaRefCountingStarted; // Set to true when we have started counting the local vars
    bool                lvaLocalVarRefCounted; // Set to true after we have called lvaMarkLocalVars()
    bool                lvaSortAgain;       // true: We need to sort the lvaTable
    bool                lvaTrackedFixed;    // true: We cannot add new 'tracked' variable
    unsigned            lvaCount;           // total number of locals

    unsigned            lvaRefCount;        // total number of references to locals
    LclVarDsc   *       lvaTable;           // variable descriptor table
    unsigned            lvaTableCnt;        // lvaTable size (>= lvaCount)

    LclVarDsc   *   *   lvaRefSorted;       // table sorted by refcount

    unsigned short      lvaTrackedCount;    // actual # of locals being tracked
    unsigned            lvaTrackedCountInSizeTUnits;  // min # of size_t's sufficient to hold a bit for all the locals being tracked

#ifdef FEATURE_UNIX_AMD64_STRUCT_PASSING
    // Only for AMD64 System V cache the first caller stack homed argument.
    unsigned            lvaFirstStackIncomingArgNum;  // First argument with stack slot in the caller.
#endif // !FEATURE_UNIX_AMD64_STRUCT_PASSING

#ifdef DEBUG
    VARSET_TP           lvaTrackedVars;     // set of tracked variables
#endif
#ifndef _TARGET_64BIT_
    VARSET_TP           lvaLongVars;        // set of long (64-bit) variables
#endif
    VARSET_TP           lvaFloatVars;       // set of floating-point (32-bit and 64-bit) variables

    unsigned            lvaCurEpoch;        // VarSets are relative to a specific set of tracked var indices.
                                            // It that changes, this changes.  VarSets from different epochs
                                            // cannot be meaningfully combined.

    unsigned            GetCurLVEpoch()
    {
        return lvaCurEpoch;
    }

                        // reverse map of tracked number to var number
    unsigned            lvaTrackedToVarNum[lclMAX_TRACKED];

#ifdef LEGACY_BACKEND
                        // variable interference graph
    VARSET_TP           lvaVarIntf[lclMAX_TRACKED];
#endif

                        // variable preference graph
    VARSET_TP           lvaVarPref[lclMAX_TRACKED];

#if DOUBLE_ALIGN
#ifdef DEBUG
                        // # of procs compiled a with double-aligned stack
    static unsigned     s_lvaDoubleAlignedProcsCount;
#endif
#endif

    // Getters and setters for address-exposed and do-not-enregister local var properties.
    bool                lvaVarAddrExposed       (unsigned varNum);
    void                lvaSetVarAddrExposed    (unsigned varNum);     
    bool                lvaVarDoNotEnregister   (unsigned varNum);
#ifdef DEBUG
    // Reasons why we can't enregister.  Some of these correspond to debug properties of local vars.
    enum DoNotEnregisterReason
    {
        DNER_AddrExposed,
        DNER_IsStruct,
        DNER_LocalField,
        DNER_VMNeedsStackAddr,
        DNER_LiveInOutOfHandler,
        DNER_LiveAcrossUnmanagedCall,
        DNER_BlockOp,   // Is read or written via a block operation that explicitly takes the address.
#ifdef JIT32_GCENCODER
        DNER_PinningRef,
#endif
    };
#endif
    void                lvaSetVarDoNotEnregister(unsigned varNum DEBUGARG(DoNotEnregisterReason reason));     

    unsigned            lvaVarargsHandleArg;
#ifdef _TARGET_X86_
    unsigned            lvaVarargsBaseOfStkArgs;    // Pointer (computed based on incoming varargs handle) to the start of the stack arguments
#endif // _TARGET_X86_

    unsigned            lvaInlinedPInvokeFrameVar;  // variable representing the InlinedCallFrame
    unsigned            lvaReversePInvokeFrameVar;  // variable representing the reverse PInvoke frame
#if FEATURE_FIXED_OUT_ARGS
    unsigned            lvaPInvokeFrameRegSaveVar;  // variable representing the RegSave for PInvoke inlining.
#endif
    unsigned            lvaMonAcquired; // boolean variable introduced into in synchronized methods 
                                        // that tracks whether the lock has been taken

    unsigned            lvaArg0Var; // The lclNum of arg0. Normally this will be info.compThisArg.
                                    // However, if there is a "ldarga 0" or "starg 0" in the IL, 
                                    // we will redirect all "ldarg(a) 0" and "starg 0" to this temp.

    unsigned            lvaInlineeReturnSpillTemp; // The temp to spill the non-VOID return expression 
                                                   // in case there are multiple BBJ_RETURN blocks in the inlinee. 

#if FEATURE_FIXED_OUT_ARGS
    unsigned            lvaOutgoingArgSpaceVar;    // dummy TYP_LCLBLK var for fixed outgoing argument space
    unsigned            lvaOutgoingArgSpaceSize;   // size of fixed outgoing argument space
#endif // FEATURE_FIXED_OUT_ARGS

#ifdef _TARGET_ARM_
    // On architectures whose ABIs allow structs to be passed in registers, struct promotion will sometimes
    // require us to "rematerialize" a struct from it's separate constituent field variables.  Packing several sub-word
    // field variables into an argument register is a hard problem.  It's easier to reserve a word of memory into which
    // such field can be copied, after which the assembled memory word can be read into the register.  We will allocate
    // this variable to be this scratch word whenever struct promotion occurs.
    unsigned            lvaPromotedStructAssemblyScratchVar;
#endif // _TARGET_ARM_


#ifdef DEBUG
    unsigned            lvaReturnEspCheck;          // confirms ESP not corrupted on return
    unsigned            lvaCallEspCheck;            // confirms ESP not corrupted after a call
#endif

    bool                lvaGenericsContextUsed;

    bool                lvaKeepAliveAndReportThis();    // Synchronized instance method of a reference type, or CORINFO_GENERICS_CTXT_FROM_THIS?
    bool                lvaReportParamTypeArg();        // Exceptions and CORINFO_GENERICS_CTXT_FROM_PARAMTYPEARG?

    //-------------------------------------------------------------------------
    // All these frame offsets are inter-related and must be kept in sync

#if !FEATURE_EH_FUNCLETS
    // This is used for the callable handlers
    unsigned            lvaShadowSPslotsVar;            // TYP_BLK variable for all the shadow SP slots
#endif // FEATURE_EH_FUNCLETS

    unsigned            lvaCachedGenericContextArgOffs;
    unsigned            lvaCachedGenericContextArgOffset();   // For CORINFO_CALLCONV_PARAMTYPE and if generic context is passed as THIS pointer
    
    unsigned            lvaLocAllocSPvar;               // variable which has the result of the last alloca/localloc

    unsigned            lvaNewObjArrayArgs;             // variable with arguments for new MD array helper

    // TODO-Review: Prior to reg predict we reserve 24 bytes for Spill temps.
    //              after the reg predict we will use a computed maxTmpSize 
    //              which is based upon the number of spill temps predicted by reg predict
    //              All this is necessary because if we under-estimate the size of the spill
    //              temps we could fail when encoding instructions that reference stack offsets for ARM.
    //
    // Pre codegen max spill temp size.
    static const unsigned MAX_SPILL_TEMP_SIZE = 24;

    //-------------------------------------------------------------------------

    unsigned            lvaGetMaxSpillTempSize();
#ifdef _TARGET_ARM_
    bool                lvaIsPreSpilled(unsigned lclNum, regMaskTP preSpillMask);
#endif // _TARGET_ARM_
    void                lvaAssignFrameOffsets(FrameLayoutState curState);
    void                lvaFixVirtualFrameOffsets();

#ifndef LEGACY_BACKEND
    void                lvaUpdateArgsWithInitialReg();
#endif // !LEGACY_BACKEND

    void                lvaAssignVirtualFrameOffsetsToArgs();
#ifdef UNIX_AMD64_ABI
    int                 lvaAssignVirtualFrameOffsetToArg(unsigned lclNum, unsigned argSize, int argOffs, int * callerArgOffset);
#else // !UNIX_AMD64_ABI
    int                 lvaAssignVirtualFrameOffsetToArg(unsigned lclNum, unsigned argSize, int argOffs);
#endif // !UNIX_AMD64_ABI
    void                lvaAssignVirtualFrameOffsetsToLocals();
    int                 lvaAllocLocalAndSetVirtualOffset(unsigned lclNum, unsigned size, int stkOffs);
#ifdef _TARGET_AMD64_
    // Returns true if compCalleeRegsPushed (including RBP if used as frame pointer) is even.
    bool                lvaIsCalleeSavedIntRegCountEven();
#endif
    void                lvaAlignFrame();
    void                lvaAssignFrameOffsetsToPromotedStructs();
    int                 lvaAllocateTemps(int stkOffs, bool mustDoubleAlign);

#ifdef  DEBUG
    void                lvaDumpRegLocation(unsigned lclNum);
    void                lvaDumpFrameLocation(unsigned lclNum);
    void                lvaDumpEntry(unsigned lclNum, FrameLayoutState curState, size_t refCntWtdWidth = 6);
    void                lvaTableDump(FrameLayoutState curState = NO_FRAME_LAYOUT); // NO_FRAME_LAYOUT means use the current frame layout state defined by lvaDoneFrameLayout
#endif

// Limit frames size to 1GB. The maximum is 2GB in theory - make it intentionally smaller
// to avoid bugs from borderline cases.
#define MAX_FrameSize   0x3FFFFFFF
    void                lvaIncrementFrameSize(unsigned size);

    unsigned            lvaFrameSize(FrameLayoutState curState);

    // Returns the caller-SP-relative offset for the SP/FP relative offset determined by FP based.
    int                 lvaToCallerSPRelativeOffset(int offs, bool isFpBased);

    // Returns the caller-SP-relative offset for the local variable "varNum."
    int                 lvaGetCallerSPRelativeOffset(unsigned varNum);

    // Returns the SP-relative offset for the local variable "varNum". Illegal to ask this for functions with localloc.
    int                 lvaGetSPRelativeOffset(unsigned varNum);

    int                 lvaToInitialSPRelativeOffset(unsigned offset, bool isFpBased);
    int                 lvaGetInitialSPRelativeOffset(unsigned varNum);

    //------------------------ For splitting types ----------------------------

    void                lvaInitTypeRef      ();


    void                lvaInitArgs         (InitVarDscInfo *         varDscInfo);
    void                lvaInitThisPtr      (InitVarDscInfo *         varDscInfo);
    void                lvaInitRetBuffArg   (InitVarDscInfo *         varDscInfo);
    void                lvaInitUserArgs     (InitVarDscInfo *         varDscInfo);
    void                lvaInitGenericsCtxt (InitVarDscInfo *         varDscInfo);
    void                lvaInitVarArgsHandle(InitVarDscInfo *         varDscInfo);

    void                lvaInitVarDsc       (LclVarDsc *              varDsc,
                                             unsigned                 varNum,
                                             CorInfoType              corInfoType,
                                             CORINFO_CLASS_HANDLE     typeHnd,
                                             CORINFO_ARG_LIST_HANDLE  varList,
                                             CORINFO_SIG_INFO *       varSig);
    
    static unsigned     lvaTypeRefMask      (var_types type);

    var_types           lvaGetActualType    (unsigned  lclNum);
    var_types           lvaGetRealType      (unsigned  lclNum);

    //-------------------------------------------------------------------------

    void                lvaInit             ();

    unsigned            lvaArgSize          (const void *   argTok);
    unsigned            lvaLclSize          (unsigned       varNum);
    unsigned            lvaLclExactSize     (unsigned       varNum);

    bool                lvaLclVarRefs       (GenTreePtr     tree,
                                             GenTreePtr  *  findPtr,
                                             varRefKinds *  refsPtr,
                                             void*          result);

    // Call lvaLclVarRefs on "true"; accumulate "*result" into whichever of
    // "allVars" and "trkdVars" is indiated by the nullness of "findPtr"; return
    // the return result.
    bool                lvaLclVarRefsAccum  (GenTreePtr     tree,
                                             GenTreePtr  *  findPtr,
                                             varRefKinds *  refsPtr,
                                             ALLVARSET_TP*  allVars,
                                             VARSET_TP*     trkdVars);

    // If "findPtr" is non-NULL, assumes "result" is an "ALLVARSET_TP*", and
    // (destructively) unions "allVars" into "*result".  Otherwise, assumes "result" is a "VARSET_TP*",
    // and (destructively) unions "trkedVars" into "*result".
    void                lvaLclVarRefsAccumIntoRes(GenTreePtr  *  findPtr,
                                                  void*          result,
                                                  ALLVARSET_VALARG_TP allVars,
                                                  VARSET_VALARG_TP    trkdVars);

    bool                lvaHaveManyLocals   () const;

    unsigned            lvaGrabTemp         (bool shortLifetime
                                             DEBUGARG(const char * reason)  );
    unsigned            lvaGrabTemps        (unsigned cnt
                                             DEBUGARG(const char * reason)  );
    unsigned            lvaGrabTempWithImplicitUse(bool shortLifetime
                                                   DEBUGARG(const char * reason));

    void                lvaSortOnly         ();
    void                lvaSortByRefCount   ();
    void                lvaDumpRefCounts    ();

    void                lvaMarkLocalVars    (BasicBlock* block);

    void                lvaMarkLocalVars    (); // Local variable ref-counting

    void                lvaAllocOutgoingArgSpace(); // 'Commit' lvaOutgoingArgSpaceSize and lvaOutgoingArgSpaceVar

    VARSET_VALRET_TP    lvaStmtLclMask      (GenTreePtr stmt);

    static fgWalkPreFn  lvaIncRefCntsCB;
    void                lvaIncRefCnts       (GenTreePtr tree);

    static fgWalkPreFn  lvaDecRefCntsCB;
    void                lvaDecRefCnts           (GenTreePtr tree);
    void                lvaDecRefCnts           (BasicBlock* basicBlock, GenTreePtr tree);
    void                lvaRecursiveDecRefCounts(GenTreePtr tree);
    void                lvaRecursiveIncRefCounts(GenTreePtr tree);

#ifdef  DEBUG
    struct lvaStressLclFldArgs
    {
        Compiler* m_pCompiler;
        bool      m_bFirstPass;
    };

    static fgWalkPreFn  lvaStressLclFldCB;
    void                lvaStressLclFld     ();

    void                lvaDispVarSet       (VARSET_VALARG_TP set, VARSET_VALARG_TP allVars);
    void                lvaDispVarSet       (VARSET_VALARG_TP set);

#endif

#ifdef _TARGET_ARM_
    int                 lvaFrameAddress     (int      varNum, bool mustBeFPBased, regNumber * pBaseReg, int addrModeOffset);
#else
    int                 lvaFrameAddress     (int      varNum, bool* pFPbased);
#endif

    bool                lvaIsParameter      (unsigned varNum);
    bool                lvaIsRegArgument    (unsigned varNum);
    BOOL                lvaIsOriginalThisArg(unsigned varNum);  // Is this varNum the original this argument?
    BOOL                lvaIsOriginalThisReadOnly ();  // return TRUE if there is no place in the code 
                                                       // that writes to arg0

    // Struct parameters that are passed by reference are marked as both lvIsParam and lvIsTemp
    // (this is an overload of lvIsTemp because there are no temp parameters).
    // For x64 this is 3, 5, 6, 7, >8 byte structs that are passed by reference.
    // For ARM64, this is structs larger than 16 bytes that are passed by reference.
    bool                lvaIsImplicitByRefLocal(unsigned varNum)
    {
#if defined(_TARGET_AMD64_) || defined(_TARGET_ARM64_)
        LclVarDsc* varDsc = &(lvaTable[varNum]);
        if (varDsc->lvIsParam && varDsc->lvIsTemp)
        {
            assert((varDsc->lvType == TYP_STRUCT) || (varDsc->lvType == TYP_BYREF));
            return true;
        }
#endif // defined(_TARGET_AMD64_) || defined(_TARGET_ARM64_)
        return false;
    }

    // Returns true if this local var is a multireg struct
    bool                 lvaIsMultiregStruct(LclVarDsc*   varDsc);

    // If the class is a TYP_STRUCT, get/set a class handle describing it

    CORINFO_CLASS_HANDLE lvaGetStruct       (unsigned varNum);
    void                 lvaSetStruct       (unsigned varNum,
                                            CORINFO_CLASS_HANDLE typeHnd,
                                            bool unsafeValueClsCheck,
                                            bool setTypeInfo = true);

#define MAX_NumOfFieldsInPromotableStruct 4 // Maximum number of fields in promotable struct

    // Info about struct fields
    struct lvaStructFieldInfo
    {
        CORINFO_FIELD_HANDLE  fldHnd;
        unsigned char         fldOffset;
        unsigned char         fldOrdinal;
        var_types             fldType;
        unsigned              fldSize;
        CORINFO_CLASS_HANDLE  fldTypeHnd;
    };

    // Info about struct to be promoted.
    struct lvaStructPromotionInfo
    {     
        CORINFO_CLASS_HANDLE typeHnd;  
        bool                 canPromote;
        bool                 requiresScratchVar;
        bool                 containsHoles;
        bool                 customLayout;
        unsigned char        fieldCnt; 
        lvaStructFieldInfo   fields[MAX_NumOfFieldsInPromotableStruct];

        lvaStructPromotionInfo()
            : typeHnd           (0)
            , canPromote        (false)
            , requiresScratchVar(false)
            , containsHoles     (false)
            , customLayout      (false)
        {}
    };       

    static int __cdecl   lvaFieldOffsetCmp(const void * field1, const void * field2);
    void                 lvaCanPromoteStructType(CORINFO_CLASS_HANDLE typeHnd, lvaStructPromotionInfo * StructPromotionInfo, bool sortFields);                                   
    void                 lvaCanPromoteStructVar(unsigned lclNum, lvaStructPromotionInfo * StructPromotionInfo);    
    void                 lvaPromoteStructVar(unsigned lclNum, lvaStructPromotionInfo * StructPromotionInfo); 
#if !defined(_TARGET_64BIT_)
    void                 lvaPromoteLongVars(); 
#endif // !defined(_TARGET_64BIT_)
    unsigned             lvaGetFieldLocal(LclVarDsc *  varDsc, unsigned int fldOffset);    
    lvaPromotionType     lvaGetPromotionType (const LclVarDsc *   varDsc);
    lvaPromotionType     lvaGetPromotionType (unsigned varNum);
    lvaPromotionType     lvaGetParentPromotionType (const LclVarDsc *   varDsc);
    lvaPromotionType     lvaGetParentPromotionType (unsigned varNum);
    bool                 lvaIsFieldOfDependentlyPromotedStruct(const LclVarDsc *   varDsc);
    bool                 lvaIsGCTracked(const LclVarDsc* varDsc);
    
    BYTE *               lvaGetGcLayout     (unsigned varNum);
    bool                 lvaTypeIsGC        (unsigned varNum);
    unsigned             lvaGSSecurityCookie; // LclVar number
    bool                 lvaTempsHaveLargerOffsetThanVars();

    unsigned             lvaSecurityObject;   // variable representing the security object on the stack
    unsigned             lvaStubArgumentVar;  // variable representing the secret stub argument coming in EAX

#if FEATURE_EH_FUNCLETS
    unsigned             lvaPSPSym;           // variable representing the PSPSym
#endif

    InlineInfo*          impInlineInfo;
    InlineStrategy*      m_inlineStrategy;

    // The Compiler* that is the root of the inlining tree of which "this" is a member.
    Compiler*            impInlineRoot();

#if defined(DEBUG) || defined(INLINE_DATA)
    unsigned __int64     getInlineCycleCount() { return m_compCycles; }
#endif // defined(DEBUG) || defined(INLINE_DATA)

    bool                 fgNoStructPromotion;        // Set to TRUE to turn off struct promotion for this method.
    bool                 fgNoStructParamPromotion;   // Set to TRUE to turn off struct promotion for parameters this method.

    //=========================================================================
    //                          PROTECTED
    //=========================================================================

protected :

    //---------------- Local variable ref-counting ----------------------------

#if ASSERTION_PROP
    BasicBlock *        lvaMarkRefsCurBlock;
    GenTreePtr          lvaMarkRefsCurStmt;
#endif
    BasicBlock::weight_t lvaMarkRefsWeight;

    static fgWalkPreFn  lvaMarkLclRefsCallback;
    void                lvaMarkLclRefs          (GenTreePtr tree);


    // Keeps the mapping from SSA #'s to VN's for the implicit "Heap" variable.
    PerSsaArray         lvHeapPerSsaData;
    unsigned            lvHeapNumSsaNames;

    public:
    // Returns the address of the per-Ssa data for "Heap" at the given ssaNum (which is required
    // not to be the SsaConfig::RESERVED_SSA_NUM, which indicates that the variable is
    // not an SSA variable).
    LclSsaVarDsc*       GetHeapPerSsaData(unsigned ssaNum)
    {
        assert(ssaNum != SsaConfig::RESERVED_SSA_NUM);
        assert(SsaConfig::RESERVED_SSA_NUM == 0);
        ssaNum--;
        assert(ssaNum < lvHeapNumSsaNames);
        return &lvHeapPerSsaData.GetRef(ssaNum);
    }

/*
XXXXXXXXXXXXXXXXXXXXXXXXXXXXXXXXXXXXXXXXXXXXXXXXXXXXXXXXXXXXXXXXXXXXXXXXXXXXXXX
XXXXXXXXXXXXXXXXXXXXXXXXXXXXXXXXXXXXXXXXXXXXXXXXXXXXXXXXXXXXXXXXXXXXXXXXXXXXXXX
XX                                                                           XX
XX                           Importer                                        XX
XX                                                                           XX
XX   Imports the given method and converts it to semantic trees              XX
XX                                                                           XX
XXXXXXXXXXXXXXXXXXXXXXXXXXXXXXXXXXXXXXXXXXXXXXXXXXXXXXXXXXXXXXXXXXXXXXXXXXXXXXX
XXXXXXXXXXXXXXXXXXXXXXXXXXXXXXXXXXXXXXXXXXXXXXXXXXXXXXXXXXXXXXXXXXXXXXXXXXXXXXX
*/

public :

    void                impInit          ();

    void                impImport        (BasicBlock *    method);

    CORINFO_CLASS_HANDLE  impGetRefAnyClass     ();
    CORINFO_CLASS_HANDLE  impGetRuntimeArgumentHandle();
    CORINFO_CLASS_HANDLE  impGetTypeHandleClass ();
    CORINFO_CLASS_HANDLE  impGetStringClass     ();
    CORINFO_CLASS_HANDLE  impGetObjectClass     ();

    //=========================================================================
    //                          PROTECTED
    //=========================================================================

protected :

    //-------------------- Stack manipulation ---------------------------------

    unsigned            impStkSize;   // Size of the full stack

#define SMALL_STACK_SIZE 16           // number of elements in impSmallStack

    StackEntry          impSmallStack[SMALL_STACK_SIZE];  // Use this array if possible

    struct SavedStack                   // used to save/restore stack contents.
    {
        unsigned        ssDepth;        // number of values on stack
        StackEntry  *   ssTrees;        // saved tree values
    };

    bool                impIsPrimitive(CorInfoType type);
    bool                impILConsumesAddr(const BYTE* codeAddr, CORINFO_METHOD_HANDLE   fncHandle, CORINFO_MODULE_HANDLE    scpHandle);

    void                impResolveToken(const BYTE* addr, CORINFO_RESOLVED_TOKEN * pResolvedToken, CorInfoTokenKind kind);
    void                impPushOnStackNoType(GenTreePtr     tree);

    void                impPushOnStack      (GenTreePtr     tree,
                                             typeInfo       ti);
    void                impPushNullObjRefOnStack();
    StackEntry          impPopStack         ();
    StackEntry          impPopStack         (CORINFO_CLASS_HANDLE&  structTypeRet);
    GenTreePtr          impPopStack         (typeInfo&      ti);
    StackEntry&         impStackTop         (unsigned       n = 0);

    void                impSaveStackState   (SavedStack *   savePtr,
                                             bool           copy);
    void                impRestoreStackState(SavedStack *   savePtr);

    GenTreePtr          impImportLdvirtftn (GenTreePtr thisPtr, 
                                            CORINFO_RESOLVED_TOKEN * pResolvedToken,
                                            CORINFO_CALL_INFO* pCallInfo);

    void                impImportAndPushBox (CORINFO_RESOLVED_TOKEN * pResolvedToken);

    void                impImportNewObjArray(CORINFO_RESOLVED_TOKEN* pResolvedToken,
                                             CORINFO_CALL_INFO* pCallInfo);

    bool                impCanPInvokeInline(var_types callRetTyp);
    bool                impCanPInvokeInlineCallSite(var_types callRetTyp);
    void                impCheckForPInvokeCall( GenTreePtr call,
                                                CORINFO_METHOD_HANDLE   methHnd,
                                                CORINFO_SIG_INFO * sig,
                                                unsigned mflags);
    GenTreePtr          impImportIndirectCall(CORINFO_SIG_INFO * sig,
                                              IL_OFFSETX ilOffset = BAD_IL_OFFSET);
    void                impPopArgsForUnmanagedCall(GenTreePtr call,
                                                   CORINFO_SIG_INFO * sig);

    void                impInsertHelperCall(CORINFO_HELPER_DESC * helperCall);
    void                impHandleAccessAllowed(CorInfoIsAccessAllowedResult result,
                                               CORINFO_HELPER_DESC * helperCall);
    void                impHandleAccessAllowedInternal(CorInfoIsAccessAllowedResult result,
                                                       CORINFO_HELPER_DESC * helperCall);

    void                impInsertCalloutForDelegate(CORINFO_METHOD_HANDLE callerMethodHnd,
                                                    CORINFO_METHOD_HANDLE calleeMethodHnd,
                                                    CORINFO_CLASS_HANDLE delegateTypeHnd);

    var_types           impImportCall       (OPCODE         opcode,
                                             CORINFO_RESOLVED_TOKEN * pResolvedToken,
                                             CORINFO_RESOLVED_TOKEN * pConstrainedResolvedToken, // Is this a "constrained." call on a type parameter?
                                             GenTreePtr     newobjThis,
                                             int            prefixFlags,
                                             CORINFO_CALL_INFO* callInfo,
                                             IL_OFFSET      rawILOffset);

    bool                impMethodInfo_hasRetBuffArg(CORINFO_METHOD_INFO * methInfo);

    GenTreePtr          impFixupCallStructReturn(GenTreePtr            call,
                                                 CORINFO_CLASS_HANDLE  retClsHnd);

    GenTreePtr          impInitCallLongReturn   (GenTreePtr            call);

    GenTreePtr          impFixupStructReturnType(GenTreePtr            op,
                                                 CORINFO_CLASS_HANDLE  retClsHnd);

#ifdef DEBUG
    var_types           impImportJitTestLabelMark(int numArgs);
#endif // DEBUG

    GenTreePtr          impInitClass(CORINFO_RESOLVED_TOKEN * pResolvedToken);

    GenTreePtr          impImportStaticReadOnlyField(void * fldAddr, var_types lclTyp);

    GenTreePtr          impImportStaticFieldAccess(CORINFO_RESOLVED_TOKEN * pResolvedToken,
                                                   CORINFO_ACCESS_FLAGS access,
                                                   CORINFO_FIELD_INFO * pFieldInfo,
                                                   var_types lclTyp);

    static void         impBashVarAddrsToI  (GenTreePtr     tree1,
                                             GenTreePtr     tree2 = NULL);

    GenTreePtr          impImplicitIorI4Cast(GenTreePtr     tree,
                                             var_types      dstTyp);

    GenTreePtr          impImplicitR4orR8Cast(GenTreePtr     tree,
                                              var_types      dstTyp);

    void                impImportLeave      (BasicBlock   * block);
    void                impResetLeaveBlock  (BasicBlock   * block,
                                             unsigned       jmpAddr);
    BOOL                impLocAllocOnStack  ();
    GenTreePtr          impIntrinsic        (CORINFO_CLASS_HANDLE   clsHnd,
                                             CORINFO_METHOD_HANDLE  method,
                                             CORINFO_SIG_INFO *     sig,
                                             int                    memberRef,
                                             bool                   readonlyCall,
                                             bool                   tailCall,
                                             CorInfoIntrinsics *    pIntrinsicID);
    GenTreePtr          impArrayAccessIntrinsic(CORINFO_CLASS_HANDLE    clsHnd,
                                                CORINFO_SIG_INFO *      sig,
                                                int                     memberRef,
                                                bool                    readonlyCall,
                                                CorInfoIntrinsics       intrinsicID);
    GenTreePtr          impInitializeArrayIntrinsic(CORINFO_SIG_INFO *       sig);

    GenTreePtr          impMethodPointer(CORINFO_RESOLVED_TOKEN * pResolvedToken,
                                         CORINFO_CALL_INFO * pCallInfo);

    GenTreePtr          impTransformThis (GenTreePtr thisPtr,
                                          CORINFO_RESOLVED_TOKEN * pConstrainedResolvedToken,
                                          CORINFO_THIS_TRANSFORM transform);

    //----------------- Manipulating the trees and stmts ----------------------

    GenTreePtr          impTreeList;        // Trees for the BB being imported
    GenTreePtr          impTreeLast;        // The last tree for the current BB

    enum { CHECK_SPILL_ALL = -1, CHECK_SPILL_NONE = -2 };

public:
    void                impBeginTreeList    ();
    void                impEndTreeList      (BasicBlock *   block,
                                             GenTreePtr     firstStmt,
                                             GenTreePtr     lastStmt);
    void                impEndTreeList      (BasicBlock  *  block);
    void                impAppendStmtCheck  (GenTreePtr     stmt,
                                             unsigned       chkLevel);
    void                impAppendStmt       (GenTreePtr     stmt,
                                             unsigned       chkLevel);
    void                impInsertStmtBefore (GenTreePtr     stmt, 
                                             GenTreePtr     stmtBefore);
    GenTreePtr          impAppendTree       (GenTreePtr     tree,
                                             unsigned       chkLevel,
                                             IL_OFFSETX     offset);
    void                impInsertTreeBefore (GenTreePtr     tree, 
                                             IL_OFFSETX     offset, 
                                             GenTreePtr     stmtBefore);
    void                impAssignTempGen    (unsigned       tmp,
                                             GenTreePtr     val,
                                             unsigned       curLevel,                                             
                                             GenTreePtr   * pAfterStmt = NULL, 
                                             IL_OFFSETX     ilOffset = BAD_IL_OFFSET,
                                             BasicBlock   * block = NULL);                                             
    void                impAssignTempGen    (unsigned       tmpNum,
                                             GenTreePtr     val,
                                             CORINFO_CLASS_HANDLE   structHnd,
                                             unsigned       curLevel,
                                             GenTreePtr   * pAfterStmt = NULL, 
                                             IL_OFFSETX     ilOffset = BAD_IL_OFFSET,
                                             BasicBlock   * block = NULL); 
    GenTreePtr          impCloneExpr        (GenTreePtr     tree,
                                             GenTreePtr   * clone,
                                             CORINFO_CLASS_HANDLE   structHnd,
                                             unsigned       curLevel,
                                             GenTreePtr *   pAfterStmt
                                             DEBUGARG(const char * reason) );
    GenTreePtr          impAssignStruct     (GenTreePtr     dest,
                                             GenTreePtr     src,
                                             CORINFO_CLASS_HANDLE   structHnd,
                                             unsigned       curLevel,
                                             GenTreePtr   * pAfterStmt = NULL, 
                                             BasicBlock   * block = NULL);
    GenTreePtr          impAssignStructPtr  (GenTreePtr     dest,
                                             GenTreePtr     src,
                                             CORINFO_CLASS_HANDLE   structHnd,
                                             unsigned       curLevel,
                                             GenTreePtr   * pAfterStmt = NULL, 
                                             BasicBlock   * block = NULL);

    GenTreePtr          impGetStructAddr    (GenTreePtr     structVal,
                                             CORINFO_CLASS_HANDLE   structHnd,
                                             unsigned       curLevel,
                                             bool           willDeref);

    var_types           impNormStructType   (CORINFO_CLASS_HANDLE   structHnd,
                                             BYTE*                  gcLayout = nullptr,
                                             unsigned*              numGCVars = nullptr,
                                             var_types*             simdBaseType = nullptr);

    GenTreePtr          impNormStructVal    (GenTreePtr             structVal,
                                             CORINFO_CLASS_HANDLE   structHnd,
                                             unsigned               curLevel,
                                             bool                   forceNormalization = false);

    GenTreePtr          impTokenToHandle    (CORINFO_RESOLVED_TOKEN * pResolvedToken,
                                             BOOL *pRuntimeLookup = NULL,
                                             BOOL mustRestoreHandle = FALSE,
                                             BOOL importParent = FALSE);

    GenTreePtr          impParentClassTokenToHandle(CORINFO_RESOLVED_TOKEN * pResolvedToken,
                                                    BOOL *pRuntimeLookup = NULL,
                                                    BOOL mustRestoreHandle = FALSE)
    {
        return impTokenToHandle(pResolvedToken, pRuntimeLookup, mustRestoreHandle, TRUE);
    }

    GenTreePtr          impLookupToTree(CORINFO_RESOLVED_TOKEN *pResolvedToken, 
                                        CORINFO_LOOKUP *pLookup,
                                        unsigned flags,
                                        void *compileTimeHandle);

    GenTreePtr          impRuntimeLookupToTree(CORINFO_RESOLVED_TOKEN *pResolvedToken, 
                                               CORINFO_LOOKUP *pLookup,
                                               void * compileTimeHandle);

    GenTreePtr          impReadyToRunLookupToTree(CORINFO_CONST_LOOKUP *pLookup,
                                        unsigned flags,
                                        void *compileTimeHandle);

    GenTreePtr          impReadyToRunHelperToTree(CORINFO_RESOLVED_TOKEN * pResolvedToken,
                                        CorInfoHelpFunc helper,
                                        var_types type,
                                        GenTreeArgList* arg = NULL,
                                        CORINFO_LOOKUP_KIND * pGenericLookupKind = NULL);

    GenTreePtr          impCastClassOrIsInstToTree(GenTreePtr op1, 
                                        GenTreePtr op2,
                                        CORINFO_RESOLVED_TOKEN * pResolvedToken, 
                                        bool isCastClass );

    bool                VarTypeIsMultiByteAndCanEnreg(var_types type, 
                                                      CORINFO_CLASS_HANDLE typeClass, 
                                                      unsigned *typeSize, 
                                                      bool forReturn);

    static bool         IsIntrinsicImplementedByUserCall(CorInfoIntrinsics intrinsicId);
    static bool         IsTargetIntrinsic(CorInfoIntrinsics intrinsicId);
    static bool         IsMathIntrinsic(CorInfoIntrinsics intrinsicId);
    static bool         IsMathIntrinsic(GenTreePtr tree);

private:

    //----------------- Importing the method ----------------------------------

    CORINFO_CONTEXT_HANDLE impTokenLookupContextHandle; // The context used for looking up tokens.

#ifdef DEBUG
    unsigned            impCurOpcOffs;
    const char  *       impCurOpcName;
    bool                impNestedStackSpill;


    // For displaying instrs with generated native code (-n:B)
    GenTreePtr          impLastILoffsStmt;  // oldest stmt added for which we did not gtStmtLastILoffs
    void                impNoteLastILoffs       ();
#endif

    /* IL offset of the stmt currently being imported. It gets set to
       BAD_IL_OFFSET after it has been set in the appended trees. Then it gets
       updated at IL offsets for which we have to report mapping info.
       It also includes flag bits, so use jitGetILoffs()
       to get the actual IL offset value.
    */

    IL_OFFSETX          impCurStmtOffs;
    void                impCurStmtOffsSet       (IL_OFFSET      offs);

    void                impNoteBranchOffs       ();

    unsigned            impInitBlockLineInfo    ();

    GenTreePtr          impCheckForNullPointer  (GenTreePtr     obj);
    bool                impIsThis               (GenTreePtr     obj);
    bool                impIsLDFTN_TOKEN        (const BYTE * delegateCreateStart, const BYTE * newobjCodeAddr);
    bool                impIsDUP_LDVIRTFTN_TOKEN(const BYTE * delegateCreateStart, const BYTE * newobjCodeAddr);
    bool                impIsAnySTLOC           (OPCODE         opcode)
    {
        return     ((opcode == CEE_STLOC)   ||
                    (opcode == CEE_STLOC_S) ||
                    ((opcode >= CEE_STLOC_0) && (opcode <= CEE_STLOC_3)));
    }

    GenTreeArgList*     impPopList              (unsigned       count,
                                                 unsigned *     flagsPtr,
                                                 CORINFO_SIG_INFO*  sig,
                                                 GenTreeArgList*     prefixTree = NULL);

    GenTreeArgList*     impPopRevList           (unsigned       count,
                                                 unsigned *     flagsPtr,
                                                 CORINFO_SIG_INFO*  sig,
                                                 unsigned       skipReverseCount = 0);

    /*
     * Get current IL offset with stack-empty info incoporated
     */
    IL_OFFSETX         impCurILOffset           (IL_OFFSET offs, bool callInstruction = false);

    //---------------- Spilling the importer stack ----------------------------

    struct PendingDsc
    {
        PendingDsc *    pdNext;
        BasicBlock *    pdBB;
        SavedStack      pdSavedStack;
        ThisInitState   pdThisPtrInit;
    };

    PendingDsc *        impPendingList; // list of BBs currently waiting to be imported.
    PendingDsc *        impPendingFree; // Freed up dscs that can be reused

    // We keep a byte-per-block map (dynamically extended) in the top-level Compiler object of a compilation.
    ExpandArray<BYTE> impPendingBlockMembers;

    // Return the byte for "b" (allocating/extending impPendingBlockMembers if necessary.)
    // Operates on the map in the top-level ancestor.
    BYTE                impGetPendingBlockMember(BasicBlock* blk)
    {
        return impInlineRoot()->impPendingBlockMembers.Get(blk->bbInd());
    }

    // Set the byte for "b" to "val" (allocating/extending impPendingBlockMembers if necessary.)
    // Operates on the map in the top-level ancestor.
    void                impSetPendingBlockMember(BasicBlock* blk, BYTE val)
    {
        impInlineRoot()->impPendingBlockMembers.Set(blk->bbInd(), val);
    }

    bool                impCanReimport;

    bool                impSpillStackEntry      (unsigned       level,
                                                 unsigned       varNum
#ifdef DEBUG
                                                 , bool         bAssertOnRecursion
                                                 , const char * reason
#endif
                                                );


    void                impSpillStackEnsure     (bool           spillLeaves = false);
    void                impEvalSideEffects      ();
    void                impSpillSpecialSideEff  ();
    void                impSpillSideEffects     (bool           spillGlobEffects,
                                                 unsigned       chkLevel
                                                 DEBUGARG(const char * reason)  );
    void                impSpillValueClasses    ();
    void                impSpillEvalStack();
    static fgWalkPreFn  impFindValueClasses;
    void                impSpillLclRefs         (ssize_t        lclNum);

    BasicBlock *        impPushCatchArgOnStack  (BasicBlock *  hndBlk,
                                                 CORINFO_CLASS_HANDLE clsHnd);

    void                impImportBlockCode      (BasicBlock *   block);

    void                impReimportMarkBlock    (BasicBlock *   block);
    void                impReimportMarkSuccessors(BasicBlock *  block);

    void                impVerifyEHBlock        (BasicBlock *   block,
                                                 bool           isTryStart);

    void                impImportBlockPending   (BasicBlock *   block);

    // Similar to impImportBlockPending, but assumes that block has already been imported once and is being
    // reimported for some reason.  It specifically does *not* look at verCurrentState to set the EntryState
    // for the block, but instead, just re-uses the block's existing EntryState.
    void                impReimportBlockPending (BasicBlock *   block);

    var_types           impGetByRefResultType   (genTreeOps   oper,
                                                 bool         fUnsigned,
                                                 GenTreePtr * pOp1,
                                                 GenTreePtr * pOp2);

    void                impImportBlock          (BasicBlock *   block);

    // Assumes that "block" is a basic block that completes with a non-empty stack. We will assign the values
    // on the stack to local variables (the "spill temp" variables). The successor blocks will assume that
    // its incoming stack contents are in those locals. This requires "block" and its successors to agree on
    // the variables that will be used -- and for all the predecessors of those successors, and the
    // successors of those predecessors, etc. Call such a set of blocks closed under alternating
    // successor/predecessor edges a "spill clique." A block is a "predecessor" or "successor" member of the
    // clique (or, conceivably, both). Each block has a specified sequence of incoming and outgoing spill
    // temps. If "block" already has its outgoing spill temps assigned (they are always a contiguous series
    // of local variable numbers, so we represent them with the base local variable number), returns that.
    // Otherwise, picks a set of spill temps, and propagates this choice to all blocks in the spill clique of
    // which "block" is a member (asserting, in debug mode, that no block in this clique had its spill temps
    // chosen already. More precisely, that the incoming or outgoing spill temps are not chosen, depending
    // on which kind of member of the clique the block is).
    unsigned            impGetSpillTmpBase      (BasicBlock *   block);

    // Assumes that "block" is a basic block that completes with a non-empty stack. We have previously
    // assigned the values on the stack to local variables (the "spill temp" variables). The successor blocks
    // will assume that its incoming stack contents are in those locals. This requires "block" and its
    // successors to agree on the variables and their types that will be used.  The CLI spec allows implicit
    // conversions between 'int' and 'native int' or 'float' and 'double' stack types. So one predecessor can
    // push an int and another can push a native int.  For 64-bit we have chosen to implement this by typing
    // the "spill temp" as native int, and then importing (or re-importing as needed) so that all the
    // predecessors in the "spill clique" push a native int (sign-extending if needed), and all the
    // successors receive a native int. Similarly float and double are unified to double.
    // This routine is called after a type-mismatch is detected, and it will walk the spill clique to mark
    // blocks for re-importation as appropriate (both successors, so they get the right incoming type, and
    // predecessors, so they insert an upcast if needed).
    void                impReimportSpillClique  (BasicBlock *   block);

    // When we compute a "spill clique" (see above) these byte-maps are allocated to have a byte per basic
    // block, and represent the predecessor and successor members of the clique currently being computed.
    // *** Access to these will need to be locked in a parallel compiler.
    ExpandArray<BYTE> impSpillCliquePredMembers;
    ExpandArray<BYTE> impSpillCliqueSuccMembers;

    enum SpillCliqueDir
    {
        SpillCliquePred, SpillCliqueSucc
    };

    // Abstract class for receiving a callback while walking a spill clique
    class SpillCliqueWalker {
    public:
        virtual void Visit(SpillCliqueDir predOrSucc, BasicBlock* blk) = 0;
    };

    // This class is used for setting the bbStkTempsIn and bbStkTempsOut on the blocks within a spill clique
    class SetSpillTempsBase : public SpillCliqueWalker {
        unsigned m_baseTmp;
    public:
        SetSpillTempsBase(unsigned baseTmp) : m_baseTmp(baseTmp) { }
        virtual void Visit(SpillCliqueDir predOrSucc, BasicBlock* blk);
    };

    // This class is used for implementing impReimportSpillClique part on each block within the spill clique
    class ReimportSpillClique : public SpillCliqueWalker {
        Compiler * m_pComp;
    public:
        ReimportSpillClique(Compiler * pComp) : m_pComp(pComp) { }
        virtual void Visit(SpillCliqueDir predOrSucc, BasicBlock* blk);
    };

    // This is the heart of the algorithm for walking spill cliques. It invokes callback->Visit for each
    // predecessor or successor within the spill clique
    void                impWalkSpillCliqueFromPred(BasicBlock* pred, SpillCliqueWalker * callback);

    // For a BasicBlock that has already been imported, the EntryState has an array of GenTrees for the
    // incoming locals. This walks that list an resets the types of the GenTrees to match the types of
    // the VarDscs. They get out of sync when we have int/native int issues (see impReimportSpillClique).
    void                impRetypeEntryStateTemps(BasicBlock *   blk);

    BYTE                impSpillCliqueGetMember(SpillCliqueDir predOrSucc, BasicBlock* blk);
    void                impSpillCliqueSetMember(SpillCliqueDir predOrSucc, BasicBlock* blk, BYTE val);

    void                impPushVar(GenTree* op, typeInfo tiRetVal);
    void                impLoadVar(unsigned lclNum, IL_OFFSET offset, typeInfo tiRetVal);
    void                impLoadVar(unsigned lclNum, IL_OFFSET offset) { impLoadVar(lclNum, offset, lvaTable[lclNum].lvVerTypeInfo); }
    void                impLoadArg(unsigned ilArgNum, IL_OFFSET offset);
    void                impLoadLoc(unsigned ilLclNum, IL_OFFSET offset);
    bool                impReturnInstruction(BasicBlock *block, int prefixFlags, OPCODE &opcode);

#ifdef _TARGET_ARM_
    void                impMarkLclDstNotPromotable(unsigned tmpNum, GenTreePtr op, CORINFO_CLASS_HANDLE hClass);
#endif

    // A free list of linked list nodes used to represent to-do stacks of basic blocks.
    struct BlockListNode 
    { 
        BasicBlock* m_blk; 
        BlockListNode* m_next; 
        BlockListNode(BasicBlock* blk, BlockListNode* next = NULL) : m_blk(blk), m_next(next) {}
        void* operator new (size_t sz, Compiler* comp);
    };
    BlockListNode*      impBlockListNodeFreeList;

    BlockListNode*      AllocBlockListNode();
    void                FreeBlockListNode(BlockListNode* node);

    bool                impIsValueType              (typeInfo* pTypeInfo);
    var_types           mangleVarArgsType           (var_types type);

#if FEATURE_VARARG
    regNumber           getCallArgIntRegister       (regNumber floatReg);
    regNumber           getCallArgFloatRegister     (regNumber intReg);
#endif // FEATURE_VARARG

#if defined(DEBUG)
    static unsigned jitTotalMethodCompiled;
#endif

#ifdef DEBUG
    static LONG     jitNestingLevel;
#endif // DEBUG

    bool                seenConditionalJump;

    static BOOL         impIsAddressInLocal(GenTreePtr tree, GenTreePtr * lclVarTreeOut);

    void                impMakeDiscretionaryInlineObservations(InlineInfo*   pInlineInfo,
                                                               InlineResult* inlineResult);

    // STATIC inlining decision based on the IL code. 
    void                impCanInlineIL(CORINFO_METHOD_HANDLE  fncHandle,
                                       CORINFO_METHOD_INFO*   methInfo,
                                       bool                   forceInline,
                                       InlineResult*          inlineResult);

    void                impCheckCanInline(GenTreePtr              call,
                                          CORINFO_METHOD_HANDLE   fncHandle,
                                          unsigned                methAttr,
                                          CORINFO_CONTEXT_HANDLE  exactContextHnd,
                                          InlineCandidateInfo**   ppInlineCandidateInfo,
                                          InlineResult*           inlineResult);

    void                impInlineRecordArgInfo(InlineInfo*       pInlineInfo,
                                               GenTreePtr        curArgVal,
                                               unsigned          argNum,
                                               InlineResult*     inlineResult);

    void                impInlineInitVars(InlineInfo*  pInlineInfo);
   
    unsigned            impInlineFetchLocal(unsigned  lclNum                           
                                            DEBUGARG(const char * reason) );

    GenTreePtr          impInlineFetchArg(unsigned lclNum,
                                                 InlArgInfo      *  inlArgInfo,
                                                 InlLclVarInfo   *  lclTypeInfo);

    BOOL                impInlineIsThis(GenTreePtr tree, InlArgInfo * inlArgInfo);

    BOOL                impInlineIsGuaranteedThisDerefBeforeAnySideEffects(
                                                GenTreePtr additionalTreesToBeEvaluatedBefore,
                                                GenTreePtr variableBeingDereferenced,
                                                InlArgInfo * inlArgInfo);

    void                impMarkInlineCandidate(GenTreePtr call,
                                               CORINFO_CONTEXT_HANDLE exactContextHnd,
                                               CORINFO_CALL_INFO* callInfo);

    bool                impTailCallRetTypeCompatible(var_types callerRetType, 
                                                     CORINFO_CLASS_HANDLE callerRetTypeClass,
                                                     var_types calleeRetType,
                                                     CORINFO_CLASS_HANDLE calleeRetTypeClass);

    bool                impIsTailCallILPattern(bool tailPrefixed,
                                               OPCODE curOpcode, 
                                               const BYTE *codeAddrOfNextOpcode,
                                               const BYTE *codeEnd,
                                               bool isRecursive,
                                               bool *IsCallPopRet = nullptr);

    bool                impIsImplicitTailCallCandidate(OPCODE curOpcode,
                                                       const BYTE *codeAddrOfNextOpcode,
                                                       const BYTE *codeEnd,
                                                       int prefixFlags,
                                                       bool isRecursive);

/*
XXXXXXXXXXXXXXXXXXXXXXXXXXXXXXXXXXXXXXXXXXXXXXXXXXXXXXXXXXXXXXXXXXXXXXXXXXXXXXX
XXXXXXXXXXXXXXXXXXXXXXXXXXXXXXXXXXXXXXXXXXXXXXXXXXXXXXXXXXXXXXXXXXXXXXXXXXXXXXX
XX                                                                           XX
XX                           FlowGraph                                       XX
XX                                                                           XX
XX   Info about the basic-blocks, their contents and the flow analysis       XX
XX                                                                           XX
XXXXXXXXXXXXXXXXXXXXXXXXXXXXXXXXXXXXXXXXXXXXXXXXXXXXXXXXXXXXXXXXXXXXXXXXXXXXXXX
XXXXXXXXXXXXXXXXXXXXXXXXXXXXXXXXXXXXXXXXXXXXXXXXXXXXXXXXXXXXXXXXXXXXXXXXXXXXXXX
*/


public :

    BasicBlock *        fgFirstBB;      // Beginning of the basic block list
    BasicBlock *        fgLastBB;       // End of the basic block list
    BasicBlock *        fgFirstColdBlock; // First block to be placed in the cold section
#if FEATURE_EH_FUNCLETS
    BasicBlock *        fgFirstFuncletBB;   // First block of outlined funclets (to allow block insertion before the funclets)
#endif
    BasicBlock *        fgFirstBBScratch;   // Block inserted for initialization stuff. Is nullptr if no such block has been created.
    BasicBlockList*     fgReturnBlocks;     // list of BBJ_RETURN blocks
    unsigned            fgEdgeCount;        // # of control flow edges between the BBs
    unsigned            fgBBcount;          // # of BBs in the method
#ifdef DEBUG
    unsigned            fgBBcountAtCodegen; // # of BBs in the method at the start of codegen
#endif
    unsigned            fgBBNumMax;         // The max bbNum that has been assigned to basic blocks
    unsigned            fgDomBBcount;       // # of BBs for which we have dominator and reachability information
    BasicBlock**        fgBBInvPostOrder;   // The flow graph stored in an array sorted in topological order, needed to compute dominance. Indexed by block number. Size: fgBBNumMax + 1.

    // After the dominance tree is computed, we cache a DFS preorder number and DFS postorder number to compute
    // dominance queries in O(1). fgDomTreePreOrder and fgDomTreePostOrder are arrays giving the block's preorder and
    // postorder number, respectively. The arrays are indexed by basic block number. (Note that blocks are numbered
    // starting from one. Thus, we always waste element zero. This makes debugging easier and makes the code less likely
    // to suffer from bugs stemming from forgetting to add or subtract one from the block number to form an array
    // index). The arrays are of size fgBBNumMax + 1.
    unsigned *          fgDomTreePreOrder;
    unsigned *          fgDomTreePostOrder;

    bool                fgBBVarSetsInited;


    // Allocate array like T* a = new T[fgBBNumMax + 1];
    // Using helper so we don't keep forgetting +1.
    template <typename T>
    T*                  fgAllocateTypeForEachBlk(CompMemKind cmk = CMK_Unknown)
    {
        return (T*) compGetMem((fgBBNumMax + 1) * sizeof(T), cmk);
    }

    // BlockSets are relative to a specific set of BasicBlock numbers. If that changes
    // (if the blocks are renumbered), this changes. BlockSets from different epochs
    // cannot be meaningfully combined. Note that new blocks can be created with higher
    // block numbers without changing the basic block epoch. These blocks *cannot*
    // participate in a block set until the blocks are all renumbered, causing the epoch
    // to change. This is useful if continuing to use previous block sets is valuable.
    // If the epoch is zero, then it is uninitialized, and block sets can't be used.
    unsigned            fgCurBBEpoch;

    unsigned            GetCurBasicBlockEpoch()
    {
        return fgCurBBEpoch;
    }

    // The number of basic blocks in the current epoch. When the blocks are renumbered,
    // this is fgBBcount. As blocks are added, fgBBcount increases, fgCurBBEpochSize remains
    // the same, until a new BasicBlock epoch is created, such as when the blocks are all renumbered.
    unsigned            fgCurBBEpochSize;

    // The number of "size_t" elements required to hold a bitset large enough for fgCurBBEpochSize
    // bits. This is precomputed to avoid doing math every time BasicBlockBitSetTraits::GetArrSize() is called.
    unsigned            fgBBSetCountInSizeTUnits;

    void                NewBasicBlockEpoch()
    {
        INDEBUG(unsigned oldEpochArrSize = fgBBSetCountInSizeTUnits);

        // We have a new epoch. Compute and cache the size needed for new BlockSets.
        fgCurBBEpoch++;
        fgCurBBEpochSize = fgBBNumMax + 1;
        fgBBSetCountInSizeTUnits = unsigned(roundUp(fgCurBBEpochSize, sizeof(size_t) * 8)) / unsigned(sizeof(size_t) * 8);

#ifdef DEBUG
        // All BlockSet objects are now invalid!
        fgReachabilitySetsValid = false;    // the bbReach sets are now invalid!
        fgEnterBlksSetValid     = false;    // the fgEnterBlks set is now invalid!

        if (verbose)
        {
            unsigned epochArrSize = BasicBlockBitSetTraits::GetArrSize(this, sizeof(size_t));
            printf("\nNew BlockSet epoch %d, # of blocks (including unused BB00): %u, bitset array size: %u (%s)",
                fgCurBBEpoch,
                fgCurBBEpochSize,
                epochArrSize,
                (epochArrSize <= 1) ? "short" : "long");
            if ((fgCurBBEpoch != 1) && ((oldEpochArrSize <= 1) != (epochArrSize <= 1)))
            {
                // If we're not just establishing the first epoch, and the epoch array size has changed such that we're
                // going to change our bitset representation from short (just a size_t bitset) to long (a pointer to an
                // array of size_t bitsets), then print that out.
                printf("; NOTE: BlockSet size was previously %s!",
                    (oldEpochArrSize <= 1) ? "short" : "long");
            }
            printf("\n");
        }
#endif // DEBUG
    }

    void                EnsureBasicBlockEpoch()
    {
        if (fgCurBBEpochSize != fgBBNumMax + 1)
        {
            NewBasicBlockEpoch();
        }
    }


    BasicBlock *        fgNewBasicBlock   (BBjumpKinds jumpKind);
    void                fgEnsureFirstBBisScratch();
    bool                fgFirstBBisScratch();
    bool                fgBBisScratch(BasicBlock* block);

    void                fgExtendEHRegionBefore (BasicBlock* block);
    void                fgExtendEHRegionAfter  (BasicBlock* block);

    BasicBlock*         fgNewBBbefore     (BBjumpKinds  jumpKind,
                                           BasicBlock * block,
                                           bool         extendRegion);

    BasicBlock*         fgNewBBafter      (BBjumpKinds  jumpKind,
                                           BasicBlock * block,
                                           bool         extendRegion);

    BasicBlock *        fgNewBBinRegion   (BBjumpKinds  jumpKind,
                                           unsigned     tryIndex, 
                                           unsigned     hndIndex, 
                                           BasicBlock * nearBlk,
                                           bool         putInFilter = false,
                                           bool         runRarely = false,
                                           bool         insertAtEnd = false);

    BasicBlock *        fgNewBBinRegion   (BBjumpKinds  jumpKind,
                                           BasicBlock * srcBlk,
                                           bool         runRarely = false,
                                           bool         insertAtEnd = false);

    BasicBlock*         fgNewBBinRegion   (BBjumpKinds  jumpKind);

    BasicBlock *        fgNewBBinRegionWorker(BBjumpKinds  jumpKind,
                                              BasicBlock * afterBlk,
                                              unsigned     xcptnIndex,
                                              bool         putInTryRegion);

    void                fgInsertBBbefore  (BasicBlock *  insertBeforeBlk, 
                                           BasicBlock *  newBlk);
    void                fgInsertBBafter   (BasicBlock *  insertAfterBlk, 
                                           BasicBlock *  newBlk);
    void                fgUnlinkBlock     (BasicBlock *  block);

#if     OPT_BOOL_OPS    // Used to detect multiple logical "not" assignments.
    bool                fgMultipleNots;
#endif

    bool                fgModified;     // True if the flow graph has been modified recently
    bool                fgComputePredsDone;     // Have we computed the bbPreds list
    bool                fgCheapPredsValid;      // Is the bbCheapPreds list valid?
    bool                fgDomsComputed; // Have we computed the dominator sets?

    bool                fgHasSwitch;    // any BBJ_SWITCH jumps?
    bool                fgHasPostfix;   // any postfix ++/-- found?
    unsigned            fgIncrCount;    // number of increment nodes found

    BlockSet            fgEnterBlks;    // Set of blocks which have a special transfer of control; the "entry" blocks plus EH handler begin blocks.

#ifdef DEBUG
    bool                fgReachabilitySetsValid; // Are the bbReach sets valid?
    bool                fgEnterBlksSetValid;     // Is the fgEnterBlks set valid?
#endif // DEBUG

    bool                fgRemoveRestOfBlock;  // true if we know that we will throw
    bool                fgStmtRemoved;    // true if we remove statements -> need new DFA

    // There are two modes for ordering of the trees.
    //  - In FGOrderTree, the dominant ordering is the tree order, and the nodes contained in
    //    each tree and sub-tree are contiguous, and can be traversed (in gtNext/gtPrev order)
    //    by traversing the tree according to the order of the operands.
    //  - In FGOrderLinear, the dominant ordering is the linear order.  Each statement is either
    //    a top-level statement (GTF_STMT_TOP_LEVEL), or its nodes are ordered within the previous
    //    top-level statement.  It is an invariant that such nodes are FULLY embedded in the top-
    //    level statement (i.e. both the first and last node, in execution order, for the top-level
    //    statement DO NOT belong to one of the embedded trees).  It is possible that we will want
    //    to relax this requirement, but it makes it easier to validate the order.

    enum FlowGraphOrder { FGOrderTree, FGOrderLinear };
    FlowGraphOrder      fgOrder;

    // The following are boolean flags that keep track of the state of internal data structures

    bool                fgStmtListThreaded;
    bool                fgCanRelocateEHRegions;   // true if we are allowed to relocate the EH regions
    bool                fgEdgeWeightsComputed;    // true after we have called fgComputeEdgeWeights
    bool                fgHaveValidEdgeWeights;   // true if we were successful in computing all of the edge weights
    bool                fgSlopUsedInEdgeWeights;  // true if their was some slop used when computing the edge weights
    bool                fgRangeUsedInEdgeWeights; // true if some of the edgeWeight are expressed in Min..Max form
    bool                fgNeedsUpdateFlowGraph;   // true if we need to run fgUpdateFlowGraph
    BasicBlock::weight_t   fgCalledWeight;        // count of the number of times this method was called
                                                  // This is derived from the profile data 
                                                  // or is BB_UNITY_WEIGHT when we don't have profile data

#if FEATURE_EH_FUNCLETS
    bool                fgFuncletsCreated;        // true if the funclet creation phase has been run
#endif // FEATURE_EH_FUNCLETS

    bool                fgGlobalMorph;    // indicates if we are during the global morphing phase
                                          // since fgMorphTree can be called from several places
    bool                fgExpandInline;   // indicates that we are creating tree for the inliner

    bool                impBoxTempInUse;  // the temp below is valid and available
    unsigned            impBoxTemp;       // a temporary that is used for boxing

#ifdef DEBUG
    bool                jitFallbackCompile; // Are we doing a fallback compile? That is, have we executed a NO_WAY assert,
                                            //   and we are trying to compile again in a "safer", minopts mode?
#endif

#if defined(DEBUG)
    unsigned            impInlinedCodeSize;
#endif

    //-------------------------------------------------------------------------

    void                fgInit            ();

    void                fgImport          ();

    void                fgInline          ();
    
    GenTreePtr          fgGetCritSectOfStaticMethod();

#if !defined(_TARGET_X86_)

    void                fgAddSyncMethodEnterExit();

    GenTree*            fgCreateMonitorTree(unsigned lvaMonitorBool, unsigned lvaThisVar, BasicBlock* block, bool enter);

    void                fgConvertSyncReturnToLeave(BasicBlock* block);

#endif // !_TARGET_X86_

    void                fgAddReversePInvokeEnterExit();

    bool                fgMoreThanOneReturnBlock();

    // The number of separate return points in the method.
    unsigned            fgReturnCount;

    void                fgAddInternal     ();

    bool                fgFoldConditional (BasicBlock * block);

    void                fgMorphStmts      (BasicBlock * block,
                                           bool * mult, bool * lnot, bool * loadw);
    void                fgMorphBlocks     ();

    bool                fgMorphBlockStmt  (BasicBlock * block,
                                           GenTreePtr   stmt
                                           DEBUGARG(const char * msg) );

    void                fgSetOptions      ();

#ifdef DEBUG
    static fgWalkPreFn  fgAssertNoQmark;
    void                fgPreExpandQmarkChecks  (GenTreePtr expr);
    void                fgPostExpandQmarkChecks ();
    static void         fgCheckQmarkAllowedForm (GenTreePtr tree);
#endif

    IL_OFFSET           fgFindBlockILOffset        (BasicBlock* block);

    BasicBlock*         fgSplitBlockAtBeginning    (BasicBlock* curr);
    BasicBlock*         fgSplitBlockAtEnd          (BasicBlock* curr);
    BasicBlock*         fgSplitBlockAfterStatement (BasicBlock* curr, GenTree *stmt);
    BasicBlock*         fgSplitBlockAfterNode      (BasicBlock* curr, GenTree* node);       // for LIR
    BasicBlock*         fgSplitEdge                (BasicBlock* curr, BasicBlock* succ);

    GenTreeStmt*        fgNewStmtFromTree       (GenTreePtr tree, BasicBlock* block, 
                                                 IL_OFFSETX offs);
    GenTreeStmt*        fgNewStmtFromTree       (GenTreePtr tree);
    GenTreeStmt*        fgNewStmtFromTree       (GenTreePtr tree, BasicBlock* block);
    GenTreeStmt*        fgNewStmtFromTree       (GenTreePtr tree, IL_OFFSETX offs);

    GenTreePtr          fgGetLastTopLevelStmt(BasicBlock *block);

    GenTreePtr          fgGetTopLevelQmark      (GenTreePtr expr, GenTreePtr* ppDst = NULL);
    void                fgExpandQmarkForCastInstOf(BasicBlock* block, GenTreePtr stmt);
    void                fgExpandQmarkStmt       (BasicBlock* block, GenTreePtr expr);
    void                fgExpandQmarkNodes      ();

    void                fgMorph           ();

    // Do "simple lowering."  This functionality is (conceptually) part of "general" 
    // lowering that is distributed between fgMorph and the lowering phase of LSRA.
    void                fgSimpleLowering();

    bool                fgShouldCreateAssignOp(GenTreePtr tree, bool *bReverse);

    GenTreePtr          fgInitThisClass   ();

    GenTreePtr          fgGetStaticsCCtorHelper(CORINFO_CLASS_HANDLE  cls,
                                          CorInfoHelpFunc       helper);

    GenTreePtr          fgGetSharedCCtor(CORINFO_CLASS_HANDLE cls);

    void                fgLocalVarLiveness();

    void                fgLocalVarLivenessInit();

#ifdef LEGACY_BACKEND
    GenTreePtr          fgLegacyPerStatementLocalVarLiveness(GenTreePtr startNode,
                                                             GenTreePtr relopNode,
                                                             GenTreePtr asgdLclVar);
#else
    void                fgPerNodeLocalVarLiveness(GenTree* node, GenTree* asgdLclVar);
    void                fgPerStatementLocalVarLiveness(GenTree* node, GenTree* asgdLclVar);
#endif
    void                fgPerBlockLocalVarLiveness();

    VARSET_VALRET_TP    fgGetHandlerLiveVars(BasicBlock *block);

    void                fgLiveVarAnalysis (bool         updateInternalOnly = false);

    // This is used in the liveness computation, as a temporary.  When we use the
    // arbitrary-length VarSet representation, it is better not to allocate a new one
    // at each call.
    VARSET_TP fgMarkIntfUnionVS;

    bool                fgMarkIntf        (VARSET_VALARG_TP varSet);

    bool                fgMarkIntf        (VARSET_VALARG_TP varSet1,
                                           VARSET_VALARG_TP varSet2);

    void                fgUpdateRefCntForClone(BasicBlock* addedToBlock, 
                                               GenTreePtr  clonedTree);

    void                fgUpdateRefCntForExtract(GenTreePtr  wholeTree,
                                                 GenTreePtr  keptTree);

    void                fgComputeLifeCall(VARSET_TP& life, GenTreeCall* call);

    bool                fgComputeLifeLocal(VARSET_TP& life, VARSET_TP& keepAliveVars, GenTree* lclVarNode, GenTree* node);

    VARSET_VALRET_TP    fgComputeLife     (VARSET_VALARG_TP life,
                                           GenTreePtr   startNode,
                                           GenTreePtr   endNode,
                                           VARSET_VALARG_TP volatileVars,
                                           bool*        pStmtInfoDirty
                                 DEBUGARG( bool *       treeModf));

    VARSET_VALRET_TP    fgComputeLifeLIR(VARSET_VALARG_TP life, BasicBlock* block, VARSET_VALARG_TP volatileVars);

    bool fgRemoveDeadStore(GenTree** pTree, LclVarDsc* varDsc, VARSET_TP life, bool* doAgain, bool* pStmtInfoDirty DEBUGARG(bool* treeModf));

    bool fgTryRemoveDeadLIRStore(LIR::Range& blockRange, GenTree* node, GenTree** next);

    // For updating liveset during traversal AFTER fgComputeLife has completed
    VARSET_VALRET_TP    fgGetVarBits    (GenTreePtr tree);
    VARSET_VALRET_TP    fgUpdateLiveSet (VARSET_VALARG_TP   liveSet,
                                         GenTreePtr         tree);

    // Returns the set of live variables after endTree,
    // assuming that liveSet is the set of live variables BEFORE tree.
    // Requires that fgComputeLife has completed, and that tree is in the same
    // statement as endTree, and that it comes before endTree in execution order

    VARSET_VALRET_TP    fgUpdateLiveSet(VARSET_VALARG_TP    liveSet,
                                        GenTreePtr          tree,
                                        GenTreePtr          endTree)
    {
        VARSET_TP VARSET_INIT(this, newLiveSet, liveSet);
        while (tree != NULL && tree != endTree->gtNext)
        {
            VarSetOps::AssignNoCopy(this, newLiveSet, fgUpdateLiveSet(newLiveSet, tree));
            tree = tree->gtNext;
        }
        assert (tree == endTree->gtNext);
        return newLiveSet;
    }

    void                fgInterBlockLocalVarLiveness();

    // The presence of "x op= y" operations presents some difficulties for SSA: this is both a use of some SSA name of
    // "x", and a def of a new SSA name for "x".  The tree only has one local variable for "x", so it has to choose
    // whether to treat that as the use or def.  It chooses the "use", and thus the old SSA name.  This map allows us
    // to record/recover the "def" SSA number, given the lcl var node for "x" in such a tree.
    typedef SimplerHashTable<GenTreePtr, PtrKeyFuncs<GenTree>, unsigned, JitSimplerHashBehavior> NodeToUnsignedMap;
    NodeToUnsignedMap*  m_opAsgnVarDefSsaNums;
    NodeToUnsignedMap*  GetOpAsgnVarDefSsaNums()
    {
        if (m_opAsgnVarDefSsaNums == NULL)
        {
            m_opAsgnVarDefSsaNums = new (getAllocator()) NodeToUnsignedMap(getAllocator());
        }
        return m_opAsgnVarDefSsaNums;
    }

    // Requires value numbering phase to have completed. Returns the value number ("gtVN") of the
    // "tree," EXCEPT in the case of GTF_VAR_USEASG, because the tree node's gtVN member is the
    // "use" VN. Performs a lookup into the map of (use asg tree -> def VN.) to return the "def's"
    // VN.
    inline ValueNum GetUseAsgDefVNOrTreeVN(GenTreePtr tree);

    // Requires that "lcl" has the GTF_VAR_DEF flag set.  Returns the SSA number of "lcl". 
    // Except: assumes that lcl is a def, and if it is
    // a def appearing in "lcl op= rhs" (GTF_VAR_USEASG), looks up and returns the SSA number for the "def",
    // rather than the "use" SSA number recorded in the tree "lcl".
    inline unsigned GetSsaNumForLocalVarDef(GenTreePtr lcl);

    // Some assignments assign to a local "indirectly": they are part of a comma expression that takes the address
    // of the local (or a field thereof), assigns this address to a temp, and uses an indirection of this temp as
    // the LHS of the assignment.  This actually arises in exactly one situation.  At the source level we assign one
    // struct local to another: "s1 = s2".  This becomes a copyblk.  If "s2" is promoted into  field variables "s2f0",
    // ..."s2fn", then the copyblk will morph to a comma expression that takes the address of "s1" and does field-wise
    // assignments:
    //   (byref addrS1 = &s1,
    //    *(addrS1 * offsetof(f0)) = s2f0,
    //    ...
    //    *(addrS1 * offsetof(fn)) = s2fn)
    //
    // It would be a shame, given the simple form at the source level, to be unable to track the values in the
    // fields of "s1" after this.  But "s1" does not appear in the assignments that modify it.  How, then, to
    // give it SSA names and value numbers?
    // 
    // The solution is to use the side table described below to annotate each of the field-wise assignments at the
    // end with an instance of the structure below, whose fields are described in the declaration.
    struct IndirectAssignmentAnnotation
    {
        unsigned      m_lclNum;      // The local num that is being indirectly assigned.
        FieldSeqNode* m_fieldSeq;    // If the LHS of the struct assignment is itself a struct field dereference,
                                     // as in "s0.g = s2", then "m_lclNum" would be "s0", and "m_fieldSeq" would
                                     // be the singleton field sequence "g".  The individual assignments would
                                     // further append the fields of "s.g" to that.
        bool          m_isEntire;    // True iff this assignment writes all of m_lclNum.  (This can occur if the
                                     // structure has a single field).
        unsigned      m_defSsaNum;   // The new SSA number of "m_lclNum" after the assignment.
        unsigned      m_useSsaNum;   // Only valid if "m_isEntire" is false; if so, the SSA number of "m_lclNum" before the
                                     // assignment.

        IndirectAssignmentAnnotation(unsigned lclNum,
                                     FieldSeqNode* fldSeq,
                                     bool     isEntire,
                                     unsigned defSsaNum = SsaConfig::RESERVED_SSA_NUM, 
                                     unsigned useSsaNum = SsaConfig::RESERVED_SSA_NUM)
            : m_lclNum(lclNum), m_fieldSeq(fldSeq), m_isEntire(isEntire), m_defSsaNum(defSsaNum), m_useSsaNum(useSsaNum)
        {}

    };
    typedef SimplerHashTable<GenTreePtr, PtrKeyFuncs<GenTree>, IndirectAssignmentAnnotation*, JitSimplerHashBehavior> NodeToIndirAssignMap;
    NodeToIndirAssignMap* m_indirAssignMap;
    NodeToIndirAssignMap* GetIndirAssignMap()
    {
        if (m_indirAssignMap == NULL)
        {
            // Create a CompAllocator that labels sub-structure with CMK_IndirAssignMap, and use that for allocation.
            IAllocator* ialloc = new (this, CMK_IndirAssignMap) CompAllocator(this, CMK_IndirAssignMap);
            m_indirAssignMap = new (ialloc) NodeToIndirAssignMap(ialloc);
        }
        return m_indirAssignMap;
    }


    // Performs SSA conversion.
    void                fgSsaBuild();

    // Reset any data structures to the state expected by "fgSsaBuild", so it can be run again.
    void                fgResetForSsa();

    unsigned            fgSsaPassesCompleted;  // Number of times fgSsaBuild has been run.

    // Returns "true" iff lcl "lclNum" should be excluded from SSA.
    inline bool         fgExcludeFromSsa(unsigned lclNum);

    // The value numbers for this compilation.
    ValueNumStore*      vnStore;
    public:

    ValueNumStore*      GetValueNumStore() { return vnStore; }

    // Do value numbering (assign a value number to each
    // tree node).
    void                fgValueNumber();

    // Updates "fgCurHeap" via the assignment H[elemTypeEq][arrVN][inx][fldSeq] = rhsVN.
    // Assumes that "elemTypeEq" is the (equivalence class rep) of the array element type.
    // The 'indType' is the indirection type of the lhs of the assignment and will typically 
    // match the element type of the array or fldSeq.  When this type doesn't match 
    // or if the fldSeq is 'NotAField' we invalidate the array contents H[elemTypeEq][arrVN]
    //
    void                fgValueNumberArrIndexAssign(CORINFO_CLASS_HANDLE elemTypeEq,
                                                    ValueNum arrVN, 
                                                    ValueNum inxVN,
                                                    FieldSeqNode* fldSeq,
                                                    ValueNum rhsVN,
                                                    var_types indType);

    // Requires that "tree" is a GT_IND marked as an array index, and that its address argument
    // has been parsed to yield the other input arguments.  If evaluation of the address
    // can raise exceptions, those should be captured in the exception set "excVN."
    // Assumes that "elemTypeEq" is the (equivalence class rep) of the array element type.
    // Marks "tree" with the VN for H[elemTypeEq][arrVN][inx][fldSeq] (for the liberal VN; a new unique
    // VN for the conservative VN.)  Also marks the tree's argument as the address of an array element.
    // The type tree->TypeGet() will typically match the element type of the array or fldSeq.  
    // When this type doesn't match or if the fldSeq is 'NotAField' we return a new unique VN
    //
    ValueNum            fgValueNumberArrIndexVal(GenTreePtr tree,
                                                 CORINFO_CLASS_HANDLE elemTypeEq,
                                                 ValueNum arrVN, 
                                                 ValueNum inxVN,
                                                 ValueNum excVN,
                                                 FieldSeqNode* fldSeq);

    // Requires "funcApp" to be a VNF_PtrToArrElem, and "addrXvn" to represent the exception set thrown
    // by evaluating the array index expression "tree".  Returns the value number resulting from
    // dereferencing the array in the current heap state.  If "tree" is non-null, it must be the
    // "GT_IND" that does the dereference, and it is given the returned value number.
    ValueNum            fgValueNumberArrIndexVal(GenTreePtr tree,
                                                 struct VNFuncApp* funcApp,
                                                 ValueNum addrXvn);

    unsigned            fgVNPassesCompleted;  // Number of times fgValueNumber has been run.

    // Utility functions for fgValueNumber.

    // Perform value-numbering for the trees in "blk".  When giving VN's to the SSA
    // names defined by phi definitions at the start of "blk", "newVNsForPhis" indicates
    // that these should be given new VN's, irrespective of the values of the LHS.
    // If "false", then we may assume that all inputs to phi RHS's of such definitions
    // have already been assigned value numbers; if they are all assigned the *same* value
    // number, then the LHS SSA name gets the same VN.
    void                fgValueNumberBlock(BasicBlock* blk, bool newVNsForPhis);

    // Requires that "entryBlock" is the entry block of loop "loopNum", and that "loopNum" is the
    // innermost loop of which "entryBlock" is the entry.  Returns the value number that should be
    // assumed for the heap at the start "entryBlk".
    ValueNum            fgHeapVNForLoopSideEffects(BasicBlock* entryBlock, unsigned loopNum);

    // Called when an operation (performed by "tree", described by "msg") may cause the global Heap to be mutated.
    void                fgMutateHeap  (GenTreePtr tree
                              DEBUGARG(const char * msg) );

    // Tree caused an update in the current heap VN.  If "tree" has an associated heap SSA #, record that
    // value in that SSA #.
    void                fgValueNumberRecordHeapSsa(GenTreePtr tree);

    // The input 'tree' is a leaf node that is a constant
    // Assign the proper value number to the tree
    void                fgValueNumberTreeConst(GenTreePtr tree);

    // Assumes that all inputs to "tree" have had value numbers assigned; assigns a VN to tree.
    // (With some exceptions: the VN of the lhs of an assignment is assigned as part of the
    // assignment.)
    // If "evalAsgLhsInd" is true, evaluate a GT_IND node, even if it's labeled as the LHS of
    // an assignment.
    void                fgValueNumberTree(GenTreePtr tree, bool evalAsgLhsInd = false);

    // Does value-numbering for a block assignment.
    void                fgValueNumberBlockAssignment(GenTreePtr tree, bool evalAsgLhsInd);

    // Does value-numbering for a cast tree.  
    void                fgValueNumberCastTree(GenTreePtr tree);

    // Does value-numbering for an intrinsic tree.  
    void                fgValueNumberIntrinsic(GenTreePtr tree);

    // Does value-numbering for a call.  We interpret some helper calls.
    void                fgValueNumberCall(GenTreeCall* call);

    // The VN of some nodes in "args" may have changed -- reassign VNs to the arg list nodes.
    void                fgUpdateArgListVNs(GenTreeArgList* args);

    // Does value-numbering for a helper "call" that has a VN function symbol "vnf".
    void                fgValueNumberHelperCallFunc(GenTreeCall* call, VNFunc vnf, ValueNumPair vnpExc);

    // Requires "helpCall" to be a helper call.  Assigns it a value number;
    // we understand the semantics of some of the calls.  Returns "true" if
    // the call may modify the heap (we assume arbitrary memory side effects if so).
    bool                fgValueNumberHelperCall(GenTreeCall* helpCall);


    // Requires "helpFunc" to be pure.  Returns the corresponding VNFunc.
    VNFunc              fgValueNumberHelperMethVNFunc(CorInfoHelpFunc helpFunc);

    // This is the current value number for the "Heap" implicit variable while
    // doing value numbering.  This is the value number under the "liberal" interpretation
    // of heap values; the "conservative" interpretation needs no VN, since every access of
    // the heap yields an unknown value.
    ValueNum            fgCurHeapVN;


    // Return a "pseudo"-class handle for an array element type.  If "elemType" is TYP_STRUCT,
    // requires "elemStructType" to be non-null (and to have a low-order zero).  Otherwise, low order bit
    // is 1, and the rest is an encoding of "elemTyp".
    static CORINFO_CLASS_HANDLE EncodeElemType(var_types elemTyp, CORINFO_CLASS_HANDLE elemStructType)
    {
        if (elemStructType != nullptr)
        {
            assert(varTypeIsStruct(elemTyp) || elemTyp == TYP_REF || elemTyp == TYP_BYREF || varTypeIsIntegral(elemTyp));
            assert((size_t(elemStructType) & 0x1) == 0x0);  // Make sure the encoding below is valid.
            return elemStructType;
        }
        else
        {
            elemTyp = varTypeUnsignedToSigned(elemTyp);
            return CORINFO_CLASS_HANDLE(size_t(elemTyp) << 1 | 0x1);
        }
    }
    // If "clsHnd" is the result of an "EncodePrim" call, returns true and sets "*pPrimType" to the
    // var_types it represents.  Otherwise, returns TYP_STRUCT (on the assumption that "clsHnd" is
    // the struct type of the element).
    static var_types            DecodeElemType(CORINFO_CLASS_HANDLE clsHnd)
    {
        size_t clsHndVal = size_t(clsHnd);
        if (clsHndVal & 0x1)
        {
            return var_types(clsHndVal >> 1);
        }
        else
        {
            return TYP_STRUCT;
        }
    }

    // Convert a BYTE which represents the VM's CorInfoGCtype to the JIT's var_types
    var_types   getJitGCType(BYTE gcType);

    enum structPassingKind { SPK_Unknown,        // Invalid value, never returned
                             SPK_PrimitiveType,  // The struct is passed/returned using a primitive type.
                             SPK_ByValue,        // The struct is passed/returned by value (using the ABI rules) 
                                                 //  for ARM64 and UNIX_X64 in multiple registers. (when all of the 
                                                 //   parameters registers are used, then the stack will be used)
                                                 //  for X86 passed on the stack, for ARM32 passed in registers
                                                 //   or the stack or split between registers and the stack.
                             SPK_ByValueAsHfa,   // The struct is passed/returned as an HFA in multiple registers.
                             SPK_ByReference };  // The struct is passed/returned by reference to a copy/buffer.

    // Get the "primitive" type that is is used when we are given a struct of size 'structSize'.
    // For pointer sized structs the 'clsHnd' is used to determine if the struct contains GC ref.
    // A "primitive" type is one of the scalar types: byte, short, int, long, ref, float, double
    // If we can't or shouldn't use a "primitive" type then TYP_UNKNOWN is returned.
    //
    var_types    getPrimitiveTypeForStruct(unsigned structSize, CORINFO_CLASS_HANDLE clsHnd);

    // Get the type that is used to pass values of the given struct type.
    // If you have already retrieved the struct size then pass it as the optional third argument
    //
    var_types    getArgTypeForStruct(CORINFO_CLASS_HANDLE  clsHnd, 
                                     structPassingKind*    wbPassStruct, 
                                     unsigned              structSize = 0);

    // Get the type that is used to return values of the given struct type.
    // If you have already retrieved the struct size then pass it as the optional third argument
    //
    var_types    getReturnTypeForStruct(CORINFO_CLASS_HANDLE  clsHnd, 
                                        structPassingKind*    wbPassStruct, 
                                        unsigned              structSize = 0);


#ifdef DEBUG
    // Print a representation of "vnp" or "vn" on standard output.
    // If "level" is non-zero, we also print out a partial expansion of the value.
    void vnpPrint(ValueNumPair vnp, unsigned level);
    void vnPrint (ValueNum     vn,  unsigned level);
#endif

    // Dominator computation member functions
    // Not exposed outside Compiler
protected:

    bool                fgDominate              (BasicBlock *b1, BasicBlock *b2);  // Return true if b1 dominates b2

    bool                fgReachable             (BasicBlock *b1, BasicBlock *b2);  // Returns true if block b1 can reach block b2

    void                fgComputeDoms           ();                                // Computes the immediate dominators for each basic block in the 
                                                                                   // flow graph.  We first assume the fields bbIDom on each
                                                                                   // basic block are invalid. This computation is needed later 
                                                                                   // by fgBuildDomTree to build the dominance tree structure.
                                                                                   // Based on: A Simple, Fast Dominance Algorithm
                                                                                   // by Keith D. Cooper, Timothy J. Harvey, and Ken Kennedy

    BlockSet_ValRet_T   fgGetDominatorSet       (BasicBlock* block);               // Returns a set of blocks that dominate the given block.
                                                                                   // Note: this is relatively slow compared to calling fgDominate(),
                                                                                   // especially if dealing with a single block versus block check.

    void                fgComputeReachabilitySets();                               // Compute bbReach sets. (Also sets BBF_GC_SAFE_POINT flag on blocks.)

    void                fgComputeEnterBlocksSet();                                 // Compute the set of entry blocks, 'fgEnterBlks'.

    bool                fgRemoveUnreachableBlocks();                               // Remove blocks determined to be unreachable by the bbReach sets.

    void                fgComputeReachability   ();                                // Perform flow graph node reachability analysis.

    BasicBlock *        fgIntersectDom          (BasicBlock *a, BasicBlock *b);    // Intersect two immediate dominator sets.

    void                fgDfsInvPostOrder       ();                                // In order to compute dominance using fgIntersectDom, the flow graph nodes must be
                                                                                   // processed in topological sort, this function takes care of that.

    void                fgDfsInvPostOrderHelper (BasicBlock* block,
                                                 BlockSet& visited, 
                                                 unsigned* count);

    BlockSet_ValRet_T   fgDomFindStartNodes     ();                                // Computes which basic blocks don't have incoming edges in the flow graph. Returns this as a set.
    
    BlockSet_ValRet_T   fgDomTreeEntryNodes     (BasicBlockList** domTree);        // Computes which nodes in the dominance forest are root nodes. Returns this as a set.
    
#ifdef DEBUG
    void                fgDispDomTree           (BasicBlockList** domTree);        // Helper that prints out the Dominator Tree in debug builds.
#endif // DEBUG

    void                fgBuildDomTree          ();                                // Once we compute all the immediate dominator sets for each node in the flow graph
                                                                                   // (performed by fgComputeDoms), this procedure builds the dominance tree represented
                                                                                   // adjacency lists.

    // In order to speed up the queries of the form 'Does A dominates B', we can perform a DFS preorder and postorder
    // traversal of the dominance tree and the dominance query will become A dominates B iif preOrder(A) <= preOrder(B)
    // && postOrder(A) >= postOrder(B) making the computation O(1).
    void                fgTraverseDomTree       (unsigned         bbNum,
                                                 BasicBlockList** domTree,
                                                 unsigned*        preNum,
                                                 unsigned*        postNum);
    
    // When the flow graph changes, we need to update the block numbers, predecessor lists, reachability sets, and dominators.
    void                fgUpdateChangedFlowGraph();

public:

    // Compute the predecessors of the blocks in the control flow graph.
    void                fgComputePreds    ();

    // Remove all predecessor information.
    void                fgRemovePreds     ();

    // Compute the cheap flow graph predecessors lists. This is used in some early phases
    // before the full predecessors lists are computed.
    void                fgComputeCheapPreds();

private:

    void                fgAddCheapPred      (BasicBlock* block,
                                             BasicBlock* blockPred);

    void                fgRemoveCheapPred   (BasicBlock* block,
                                             BasicBlock* blockPred);

public:

    enum GCPollType
    {
        GCPOLL_NONE,
        GCPOLL_CALL,
        GCPOLL_INLINE
    };


    // Initialize the per-block variable sets (used for liveness analysis).
    void                fgInitBlockVarSets();

    //true if we've gone through and created GC Poll calls.
    bool                fgGCPollsCreated;
    void                fgMarkGCPollBlocks();
    void                fgCreateGCPolls();
    bool                fgCreateGCPoll(GCPollType pollType, BasicBlock * block);

    // Requires that "block" is a block that returns from
    // a finally.  Returns the number of successors (jump targets of
    // of blocks in the covered "try" that did a "LEAVE".)
    unsigned            fgNSuccsOfFinallyRet(BasicBlock * block);

    // Requires that "block" is a block that returns (in the sense of BBJ_EHFINALLYRET) from
    // a finally.  Returns its "i"th successor (jump targets of
    // of blocks in the covered "try" that did a "LEAVE".)
    // Requires that "i" < fgNSuccsOfFinallyRet(block).
    BasicBlock *        fgSuccOfFinallyRet(BasicBlock * block, unsigned i);

    private:
    // Factor out common portions of the impls of the methods above.
    void                fgSuccOfFinallyRetWork(BasicBlock * block, unsigned i, BasicBlock ** bres, unsigned * nres);
    public:

    // For many purposes, it is desirable to be able to enumerate the *distinct* targets of a switch statement,
    // skipping duplicate targets.  (E.g., in flow analyses that are only interested in the set of possible targets.)
    // SwitchUniqueSuccSet contains the non-duplicated switch targets.
    // (Code that modifies the jump table of a switch has an obligation to call Compiler::UpdateSwitchTableTarget,
    // which in turn will call the "UpdateTarget" method of this type if a SwitchUniqueSuccSet has already
    // been computed for the switch block.  If a switch block is deleted or is transformed into a non-switch,
    // we leave the entry associated with the block, but it will no longer be accessed.)
    struct SwitchUniqueSuccSet
    {
        unsigned     numDistinctSuccs;  // Number of distinct targets of the switch.
        BasicBlock** nonDuplicates;     // Array of "numDistinctSuccs", containing all the distinct switch target successors.

        // The switch block "switchBlk" just had an entry with value "from" modified to the value "to".
        // Update "this" as necessary: if "from" is no longer an element of the jump table of "switchBlk",
        // remove it from "this", and ensure that "to" is a member.  Use "alloc" to do any required allocation.
        void UpdateTarget(IAllocator* alloc, BasicBlock* switchBlk, BasicBlock* from, BasicBlock* to);
    };

    typedef SimplerHashTable<BasicBlock*, PtrKeyFuncs<BasicBlock>, SwitchUniqueSuccSet, JitSimplerHashBehavior> BlockToSwitchDescMap;

    private:
    // Maps BasicBlock*'s that end in switch statements to SwitchUniqueSuccSets that allow
    // iteration over only the distinct successors.
    BlockToSwitchDescMap* m_switchDescMap;
    public:
    BlockToSwitchDescMap* GetSwitchDescMap()
    {
        if (m_switchDescMap == NULL)
        {
            m_switchDescMap = new (getAllocator()) BlockToSwitchDescMap(getAllocator());
        }
        return m_switchDescMap;
    }

    // Invalidate the map of unique switch block successors. For example, since the hash key of the map
    // depends on block numbers, we must invalidate the map when the blocks are renumbered, to ensure that
    // we don't accidentally look up and return the wrong switch data.
    void InvalidateUniqueSwitchSuccMap()
    {
        m_switchDescMap = nullptr;
    }

    // Requires "switchBlock" to be a block that ends in a switch.  Returns
    // the corresponding SwitchUniqueSuccSet.
    SwitchUniqueSuccSet GetDescriptorForSwitch(BasicBlock* switchBlk);

    // The switch block "switchBlk" just had an entry with value "from" modified to the value "to".
    // Update "this" as necessary: if "from" is no longer an element of the jump table of "switchBlk",
    // remove it from "this", and ensure that "to" is a member.
    void UpdateSwitchTableTarget(BasicBlock* switchBlk, BasicBlock* from, BasicBlock* to);

    // Remove the "SwitchUniqueSuccSet" of "switchBlk" in the BlockToSwitchDescMap.
    void fgInvalidateSwitchDescMapEntry(BasicBlock* switchBlk);

    BasicBlock *        fgFirstBlockOfHandler(BasicBlock* block);

    flowList *          fgGetPredForBlock  (BasicBlock* block,
                                            BasicBlock* blockPred);

    flowList*           fgGetPredForBlock  (BasicBlock* block,
                                            BasicBlock* blockPred,
                                            flowList*** ptrToPred);

    flowList *          fgSpliceOutPred    (BasicBlock* block,
                                            BasicBlock* blockPred);

    flowList *          fgRemoveRefPred    (BasicBlock* block,
                                            BasicBlock* blockPred);

    flowList*           fgRemoveAllRefPreds(BasicBlock* block,
                                            BasicBlock* blockPred);

    flowList*           fgRemoveAllRefPreds(BasicBlock* block,
                                            flowList** ptrToPred);

    void                fgRemoveBlockAsPred(BasicBlock* block);

    void                fgChangeSwitchBlock(BasicBlock* oldSwitchBlock,
                                            BasicBlock* newSwitchBlock);

    void                fgReplaceSwitchJumpTarget(BasicBlock* blockSwitch,
                                                  BasicBlock* newTarget,
                                                  BasicBlock* oldTarget);

    void                fgReplaceJumpTarget(BasicBlock* block,
                                            BasicBlock* newTarget,
                                            BasicBlock* oldTarget);

    void                fgReplacePred     (BasicBlock* block,
                                           BasicBlock* oldPred,
                                           BasicBlock* newPred);

    flowList *          fgAddRefPred      (BasicBlock* block,
                                           BasicBlock* blockPred,
                                           flowList*   oldEdge = NULL,
                                           bool        initializingPreds = false); // Only set to 'true' when we are computing preds in fgComputePreds()

    void                fgFindBasicBlocks ();

    bool                fgIsBetterFallThrough(BasicBlock * bCur, BasicBlock * bAlt);

    bool                fgCheckEHCanInsertAfterBlock(BasicBlock* blk, unsigned regionIndex, bool putInTryRegion);

    BasicBlock *        fgFindInsertPoint (unsigned     regionIndex,
                                           bool         putInTryRegion,
                                           BasicBlock * startBlk,
                                           BasicBlock * endBlk,
                                           BasicBlock * nearBlk,
                                           BasicBlock * jumpBlk,
                                           bool         runRarely);

    unsigned            fgGetNestingLevel (BasicBlock * block,
                                           unsigned   * pFinallyNesting = NULL);

    void                fgRemoveEmptyBlocks();

    void                fgRemoveLinearOrderDependencies(GenTreePtr stmt);

    void                fgRemoveStmt      (BasicBlock * block,
                                           GenTreePtr   stmt,
                                           bool updateRefCnt = true);

    bool                fgCheckRemoveStmt (BasicBlock * block,
                                           GenTreePtr   stmt);

    void                fgCreateLoopPreHeader(unsigned  lnum);

    void                fgUnreachableBlock(BasicBlock * block);

    void                fgRemoveJTrue     (BasicBlock * block);

    BasicBlock *        fgLastBBInMainFunction();

    BasicBlock *        fgEndBBAfterMainFunction();

    void                fgUnlinkRange     (BasicBlock * bBeg,
                                           BasicBlock * bEnd);

    void                fgRemoveBlock     (BasicBlock * block,
                                           bool         unreachable);

    bool                fgCanCompactBlocks(BasicBlock * block,
                                           BasicBlock * bNext);

    void                fgCompactBlocks   (BasicBlock * block,
                                           BasicBlock * bNext);

    void                fgUpdateLoopsAfterCompacting(BasicBlock * block, BasicBlock* bNext);

    BasicBlock *        fgConnectFallThrough(BasicBlock * bSrc,
                                             BasicBlock * bDst);

    bool                fgRenumberBlocks();

    bool                fgExpandRarelyRunBlocks();
    
    bool                fgEhAllowsMoveBlock(BasicBlock * bBefore, BasicBlock * bAfter);

    void                fgMoveBlocksAfter(BasicBlock * bStart, BasicBlock * bEnd, BasicBlock * insertAfterBlk);

    enum FG_RELOCATE_TYPE
    {
        FG_RELOCATE_TRY,        // relocate the 'try' region
        FG_RELOCATE_HANDLER     // relocate the handler region (including the filter if necessary)
    };
    BasicBlock *        fgRelocateEHRange(unsigned regionIndex, FG_RELOCATE_TYPE relocateType);

#if FEATURE_EH_FUNCLETS
#if defined(_TARGET_ARM_)
    void                fgClearFinallyTargetBit(BasicBlock * block);
#endif // defined(_TARGET_ARM_)
    bool                fgIsIntraHandlerPred(BasicBlock* predBlock, BasicBlock* block);
    bool                fgAnyIntraHandlerPreds(BasicBlock* block);
    void                fgInsertFuncletPrologBlock(BasicBlock* block);
    void                fgCreateFuncletPrologBlocks();
    void                fgCreateFunclets();
#else // !FEATURE_EH_FUNCLETS
    bool                fgRelocateEHRegions();
#endif // !FEATURE_EH_FUNCLETS

    bool                fgOptimizeUncondBranchToSimpleCond(BasicBlock* block, BasicBlock* target);

    bool                fgBlockEndFavorsTailDuplication(BasicBlock *block);

    bool                fgBlockIsGoodTailDuplicationCandidate(BasicBlock *block);

    bool                fgOptimizeFallthroughTailDup(BasicBlock* block, BasicBlock* target);

    bool                fgOptimizeEmptyBlock(BasicBlock* block);

    bool                fgOptimizeBranchToEmptyUnconditional(BasicBlock* block, BasicBlock* bDest);

    bool                fgOptimizeBranch(BasicBlock * bJump);

    bool                fgOptimizeSwitchBranches(BasicBlock * block);

    bool                fgOptimizeBranchToNext(BasicBlock* block, BasicBlock* bNext, BasicBlock* bPrev);

    bool                fgOptimizeSwitchJumps();
#ifdef DEBUG
    void                fgPrintEdgeWeights();
#endif
    void                fgComputeEdgeWeights();

    void                fgReorderBlocks   ();

    void                fgDetermineFirstColdBlock();

    bool                fgIsForwardBranch (BasicBlock * bJump, BasicBlock * bSrc = NULL);

    bool                fgUpdateFlowGraph (bool doTailDup = false);

    void                fgFindOperOrder   ();

    // method that returns if you should split here
    typedef bool   (fgSplitPredicate)(GenTree * tree, GenTree *parent, fgWalkData *data);

    void                fgSetBlockOrder   ();

    void                fgRemoveReturnBlock(BasicBlock * block);

    /* Helper code that has been factored out */
    inline void         fgConvertBBToThrowBB(BasicBlock * block);

    bool                fgCastNeeded(GenTreePtr tree, var_types toType);
    GenTreePtr          fgDoNormalizeOnStore(GenTreePtr tree);
    GenTreePtr          fgMakeTmpArgNode(unsigned tmpVarNum FEATURE_UNIX_AMD64_STRUCT_PASSING_ONLY_ARG(const bool passedInRegisters));

    // The following check for loops that don't execute calls
    bool                fgLoopCallMarked;

    void                fgLoopCallTest    (BasicBlock *srcBB,
                                           BasicBlock *dstBB);
    void                fgLoopCallMark    ();

    void                fgMarkLoopHead    (BasicBlock *   block);

    unsigned            fgGetCodeEstimate(BasicBlock * block);

#if DUMP_FLOWGRAPHS
    const char *        fgProcessEscapes(const char * nameIn, escapeMapping_t *map);
    FILE *              fgOpenFlowGraphFile(bool * wbDontClose, Phases phase, LPCWSTR type);
    bool                fgDumpFlowGraph(Phases phase);

#endif // DUMP_FLOWGRAPHS

#ifdef DEBUG
    void                fgDispDoms        ();
    void                fgDispReach       ();
    void                fgDispBBLiveness  (BasicBlock * block);
    void                fgDispBBLiveness  ();
    void                fgTableDispBasicBlock  (BasicBlock * block,
                                                int ibcColWidth = 0);
    void                fgDispBasicBlocks (BasicBlock * firstBlock, 
                                           BasicBlock * lastBlock,
                                           bool         dumpTrees);
    void                fgDispBasicBlocks (bool dumpTrees = false);
    void                fgDumpStmtTree    (GenTreePtr stmt, unsigned blkNum);
    void                fgDumpBlock       (BasicBlock*  block);
    void                fgDumpTrees       (BasicBlock*  firstBlock,
                                           BasicBlock*  lastBlock);

    static fgWalkPreFn  fgStress64RsltMulCB;
    void                fgStress64RsltMul           ();
    void                fgDebugCheckUpdate          ();
    void                fgDebugCheckBBlist          (bool checkBBNum = false, bool checkBBRefs = true);
    void                fgDebugCheckBlockLinks      ();
    void                fgDebugCheckLinks           (bool         morphTrees = false);
    void                fgDebugCheckNodeLinks       (BasicBlock* block, GenTreePtr stmt);
    unsigned            fgDebugCheckLinearTree      (BasicBlock* block, 
                                                     GenTreePtr stmt,
                                                     GenTreePtr tree,
                                                     bool printNodes = false);
    void                fgDebugCheckLinearNodeLinks (BasicBlock* block, GenTreePtr topLevelStmt, bool printNodes = false);
    void                fgDebugCheckFlags           (GenTreePtr   tree);
#endif

#ifdef LEGACY_BACKEND
    static void         fgOrderBlockOps   (GenTreePtr   tree,
                                           regMaskTP    reg0,
                                           regMaskTP    reg1,
                                           regMaskTP    reg2,
                                           GenTreePtr * opsPtr,   // OUT
                                           regMaskTP  * regsPtr); // OUT
#endif // LEGACY_BACKEND

    static GenTreeStmt* fgFindTopLevelStmtBackwards(GenTreeStmt* stmt);
    static GenTreePtr   fgGetFirstNode      (GenTreePtr tree);
    static void         fgSnipNode          (GenTreeStmt* stmt, GenTreePtr node);
    static void         fgSnipInnerNode     (GenTreePtr node);
    static void         fgDeleteTreeFromList(GenTreeStmt* stmt, GenTreePtr tree);
    static bool         fgTreeIsInStmt(GenTree* tree, GenTreeStmt* stmt);
    static void         fgInsertTreeInListBefore(GenTree* tree, GenTree* insertionPoint, GenTreeStmt* stmt);
    static void         fgInsertTreeInListAfter(GenTree* tree, GenTree* insertionPoint, GenTreeStmt* stmt);
    GenTreeStmt*        fgInsertTreeBeforeAsEmbedded(GenTree* tree, GenTree* before, GenTreeStmt* stmt, BasicBlock* block);
    GenTreeStmt*        fgInsertTreeAfterAsEmbedded(GenTree* tree, GenTree* before, GenTreeStmt* stmt, BasicBlock* block);
    bool                fgNodeContainsEmbeddedStatement(GenTree* tree, GenTreeStmt* topLevel);
    void                fgRemoveContainedEmbeddedStatements(GenTreePtr tree, GenTreeStmt* topLevel, BasicBlock* block);
    bool                fgStmtContainsNode(GenTreeStmt* stmt, GenTree* tree);

    inline bool         fgIsInlining()  { return fgExpandInline; }

    void fgTraverseRPO();

    //--------------------- Walking the trees in the IR -----------------------

    struct              fgWalkData
    {
        Compiler *             compiler;
        fgWalkPreFn        *   wtprVisitorFn;
        fgWalkPostFn *         wtpoVisitorFn;
        void *                 pCallbackData; // user-provided data
        bool                   wtprLclsOnly;  // whether to only visit lclvar nodes
        GenTreePtr             parent;        // parent of current node, provided to callback
        GenTreeStack          *parentStack;   // stack of parent nodes, if asked for
#ifdef DEBUG
        bool                   printModified; // callback can use this
#endif
    };

    template<bool computeStack>
    static fgWalkResult fgWalkTreePreRec  (GenTreePtr  *pTree, fgWalkData *fgWalkPre);

    // general purpose tree-walker that is capable of doing pre- and post- order
    // callbacks at the same time
    template<bool doPreOrder, bool doPostOrder>
    static fgWalkResult fgWalkTreeRec  (GenTreePtr  *pTree, fgWalkData *fgWalkPre);

    fgWalkResult        fgWalkTreePre     (GenTreePtr  *pTree,
                                           fgWalkPreFn *visitor,
                                           void        *pCallBackData = NULL,
                                           bool         lclVarsOnly   = false,
                                           bool         computeStack = false);

    fgWalkResult        fgWalkTree        (GenTreePtr   *pTree,
                                           fgWalkPreFn  *preVisitor,
                                           fgWalkPostFn *postVisitor,
                                           void         *pCallBackData = NULL);

    void                fgWalkAllTreesPre (fgWalkPreFn *visitor,
                                           void        *pCallBackData);

    //----- Postorder

    template<bool computeStack>
    static fgWalkResult fgWalkTreePostRec (GenTreePtr  *pTree, fgWalkData *fgWalkPre);

    fgWalkResult        fgWalkTreePost    (GenTreePtr   *pTree,
                                           fgWalkPostFn  *visitor,
                                           void         *pCallBackData = NULL,
                                           bool          computeStack = false);
    
   // An fgWalkPreFn that looks for expressions that have inline throws in
    // minopts mode. Basically it looks for tress with gtOverflowEx() or
    // GTF_IND_RNGCHK.  It returns WALK_ABORT if one is found.  It
    // returns WALK_SKIP_SUBTREES if GTF_EXCEPT is not set (assumes flags
    // properly propagated to parent trees).  It returns WALK_CONTINUE
    // otherwise.
    static fgWalkResult   fgChkThrowCB   (GenTreePtr              * pTree, 
                                          Compiler::fgWalkData * data);
    static fgWalkResult   fgChkLocAllocCB(GenTreePtr   * pTree, 
                                          Compiler::fgWalkData * data);
    static fgWalkResult   fgChkQmarkCB(GenTreePtr   * pTree, 
                                       Compiler::fgWalkData * data);

    /**************************************************************************
     *                          PROTECTED
     *************************************************************************/

protected :

    friend class SsaBuilder;
    friend struct ValueNumberState;

    //--------------------- Detect the basic blocks ---------------------------

    BasicBlock *    *   fgBBs;      // Table of pointers to the BBs

    void                fgInitBBLookup    ();
    BasicBlock *        fgLookupBB        (unsigned       addr);

    void                fgMarkJumpTarget  (BYTE *         jumpTarget,
                                           IL_OFFSET      offs);

    void                fgFindJumpTargets (const BYTE *   codeAddr,
                                           IL_OFFSET      codeSize,
                                           BYTE *         jumpTarget);

    void                fgMarkBackwardJump (BasicBlock * startBlock, 
                                            BasicBlock * endBlock);

    void                fgLinkBasicBlocks();

    void                fgMakeBasicBlocks (const BYTE *   codeAddr,
                                           IL_OFFSET      codeSize,
                                           BYTE *         jumpTarget);

    void                fgCheckBasicBlockControlFlow();

    void                fgControlFlowPermitted(BasicBlock*  blkSrc,
                                               BasicBlock*  blkDest,
                                               BOOL IsLeave = false /* is the src a leave block */);

    bool                fgFlowToFirstBlockOfInnerTry(BasicBlock*  blkSrc,
                                                     BasicBlock*  blkDest,
                                                     bool         sibling);

    void                fgObserveInlineConstants(OPCODE opcode,
                                                 const FgStack& stack,
                                                 bool isInlining);

    void                fgAdjustForAddressExposedOrWrittenThis();

    bool                        fgProfileData_ILSizeMismatch;
    ICorJitInfo::ProfileBuffer *fgProfileBuffer;
    ULONG                       fgProfileBufferCount;
    ULONG                       fgNumProfileRuns;

    unsigned            fgStressBBProf()
    {
#ifdef DEBUG
        unsigned result = JitConfig.JitStressBBProf();
        if (result == 0)
        {
            if (compStressCompile(STRESS_BB_PROFILE, 15))
            {
                result = 1;
            }
        }
        return result;
#else
        return 0;
#endif
    }

    bool                fgHaveProfileData();  
    bool                fgGetProfileWeightForBasicBlock(IL_OFFSET offset, unsigned *weight);
       
    bool                fgIsUsingProfileWeights()    { return (fgHaveProfileData() || fgStressBBProf()); }
    void                fgInstrumentMethod();

    //-------- Insert a statement at the start or end of a basic block --------

#ifdef DEBUG
public:
    static bool         fgBlockContainsStatementBounded(BasicBlock *block, GenTree* stmt, bool answerOnBoundExceeded = true);
#endif

public:
    GenTreeStmt*        fgInsertStmtAtEnd (BasicBlock   * block,
                                           GenTreePtr     node);
public:     // Used by linear scan register allocation
    GenTreeStmt*        fgInsertStmtNearEnd(BasicBlock *  block,
                                            GenTreePtr    node);
private:
    GenTreePtr          fgInsertStmtAtBeg (BasicBlock   * block,
                                           GenTreePtr     stmt);
    GenTreePtr          fgInsertStmtAfter (BasicBlock   * block,
                                           GenTreePtr     insertionPoint,
                                           GenTreePtr     stmt
                                          );
public:     // Used by linear scan register allocation
    GenTreePtr          fgInsertStmtBefore(BasicBlock   * block,
                                           GenTreePtr     insertionPoint,
                                           GenTreePtr     stmt
                                          );
    void                fgReplaceStmt     (BasicBlock * block,  
                                           GenTreeStmt*   stmt,
                                           GenTreePtr newTree);

private:
    GenTreePtr          fgInsertStmtListAfter(BasicBlock * block,  
                                              GenTreePtr   stmtAfter,
                                              GenTreePtr   stmtList   
                                             );

    GenTreePtr          fgMorphSplitTree(GenTree **splitPoint,
                                         GenTree *stmt,
                                         BasicBlock *blk);

    //                  insert the given subtree as an embedded statement of parentStmt
    GenTreeStmt*        fgMakeEmbeddedStmt(BasicBlock *block, GenTreePtr tree, GenTreePtr parentStmt);

    //                  Insert the given single node before 'before'.
    //                  Either the callee must ensure that 'before' is part of compCurStmt,
    //                  or before->gtPrev must be non-null
    void                fgInsertLinearNodeBefore(GenTreePtr newNode, GenTreePtr before);

    //                  Create a new temporary variable to hold the result of *ppTree,
    //                  and transform the graph accordingly.
    GenTreeStmt*        fgInsertEmbeddedFormTemp(GenTree** ppTree, unsigned lvaNum=BAD_VAR_NUM);
    GenTree*            fgInsertCommaFormTemp   (GenTree** ppTree, CORINFO_CLASS_HANDLE structType = nullptr);
    GenTree*            fgMakeMultiUse          (GenTree** ppTree);

    //                  After replacing oldChild with newChild, fixup the fgArgTabEntryPtr
    //                  if it happens to be an argument to a call.
    void                fgFixupIfCallArg(ArrayStack<GenTree *> *parentStack,
                                         GenTree *oldChild, 
                                         GenTree *newChild);
    
public:
    void                fgFixupArgTabEntryPtr(GenTreePtr parentCall,
                                              GenTreePtr oldArg,
                                              GenTreePtr newArg);

private:
    //                  Recognize a bitwise rotation pattern and convert into a GT_ROL or a GT_ROR node.
    GenTreePtr          fgRecognizeAndMorphBitwiseRotation(GenTreePtr tree);
    bool                fgOperIsBitwiseRotationRoot(genTreeOps oper);
                                  
    //-------- Determine the order in which the trees will be evaluated -------

    unsigned            fgTreeSeqNum;
    GenTree *           fgTreeSeqLst;
    GenTree *           fgTreeSeqBeg;

    GenTree*            fgSetTreeSeq      (GenTree* tree, GenTree* prev = nullptr, bool isLIR = false);
    void                fgSetTreeSeqHelper(GenTree    *   tree, bool isLIR);
    void                fgSetTreeSeqFinish(GenTreePtr     tree, bool isLIR);
    void                fgSetStmtSeq      (GenTree    *   tree);
    void                fgSetBlockOrder   (BasicBlock *   block);


    //------------------------- Morphing --------------------------------------

    unsigned            fgPtrArgCntCur;
    unsigned            fgPtrArgCntMax;
    hashBv*             fgOutgoingArgTemps; 
    hashBv*             fgCurrentlyInUseArgTemps;

    bool                compCanEncodePtrArgCntMax();

    void                fgSetRngChkTarget   (GenTreePtr     tree,
                                             bool           delay = true);

#if REARRANGE_ADDS
    void                fgMoveOpsLeft       (GenTreePtr     tree);
#endif

    bool                fgIsCommaThrow      (GenTreePtr     tree,
                                             bool           forFolding = false);

    bool                fgIsThrow           (GenTreePtr     tree);

    bool                fgInDifferentRegions(BasicBlock *   blk1, BasicBlock * blk2);
    bool                fgIsBlockCold       (BasicBlock *   block);

    GenTreePtr          fgMorphCastIntoHelper(GenTreePtr tree,
                                              int        helper,
                                              GenTreePtr oper);

    GenTreePtr          fgMorphIntoHelperCall(GenTreePtr tree,
                                              int        helper,
                                              GenTreeArgList* args);

    GenTreePtr          fgMorphStackArgForVarArgs(unsigned lclNum, var_types varType, unsigned lclOffs);

    bool                fgMorphRelopToQmark (GenTreePtr     tree);

    // A "MorphAddrContext" carries information from the surrounding context.  If we are evaluating a byref address,
    // it is useful to know whether the address will be immediately dereferenced, or whether the address value will
    // be used, perhaps by passing it as an argument to a called method.  This affects how null checking is done:
    // for sufficiently small offsets, we can rely on OS page protection to implicitly null-check addresses that we
    // know will be dereferenced.  To know that reliance on implicit null checking is sound, we must further know that
    // all offsets between the top-level indirection and the bottom are constant, and that their sum is sufficiently
    // small; hence the other fields of MorphAddrContext.  Finally, the odd structure of GT_COPYBLK, in which the second
    // argument is a GT_LIST, requires us to "tell" that List node that its parent is a GT_COPYBLK, so it "knows" that
    // each of its arguments should be evaluated in MACK_Ind contexts.  (This would not be true for GT_LIST nodes
    // representing method call argument lists.)
    enum MorphAddrContextKind {
        MACK_Ind,
        MACK_Addr,
        MACK_CopyBlock,  // This is necessary so we know we have to start a new "Ind" context for each of the
                         // addresses in the arg list.
    };
    struct MorphAddrContext {
        MorphAddrContextKind m_kind;
        bool                 m_allConstantOffsets;    // Valid only for "m_kind == MACK_Ind".  True iff all offsets between
                                                      // top-level indirection and here have been constants.
        size_t               m_totalOffset;           // Valid only for "m_kind == MACK_Ind", and if "m_allConstantOffsets" is true.
                                                      // In that case, is the sum of those constant offsets.

        MorphAddrContext(MorphAddrContextKind kind) : m_kind(kind), m_allConstantOffsets(true), m_totalOffset(0) {}
    };

    // A MACK_CopyBlock context is immutable, so we can just make one of these and share it.
    static MorphAddrContext s_CopyBlockMAC;

#ifdef FEATURE_SIMD
    GenTreePtr          fgCopySIMDNode(GenTreeSIMD* simdNode);
    GenTreePtr          getSIMDStructFromField(GenTreePtr tree, var_types* baseTypeOut, unsigned* indexOut, unsigned* simdSizeOut, bool ignoreUsedInSIMDIntrinsic=false);
    GenTreePtr          fgMorphFieldAssignToSIMDIntrinsicSet(GenTreePtr tree);
    GenTreePtr          fgMorphFieldToSIMDIntrinsicGet(GenTreePtr tree);
    bool                fgMorphCombineSIMDFieldAssignments(BasicBlock* block,  GenTreePtr stmt);
    void                impMarkContiguousSIMDFieldAssignments(GenTreePtr stmt);
    
    // fgPreviousCandidateSIMDFieldAsgStmt is only used for tracking previous simd field assignment 
    // in function: Complier::impMarkContiguousSIMDFieldAssignments.  
    GenTreePtr          fgPreviousCandidateSIMDFieldAsgStmt;
    
#endif // FEATURE_SIMD
    GenTreePtr          fgMorphArrayIndex   (GenTreePtr     tree);
    GenTreePtr          fgMorphCast         (GenTreePtr     tree);
    GenTreePtr          fgUnwrapProxy       (GenTreePtr     objRef);
    GenTreeCall*        fgMorphArgs         (GenTreeCall*   call);
    
    void                fgMakeOutgoingStructArgCopy(
                            GenTreeCall* call,
                            GenTree* args,
                            unsigned argIndex,
                            CORINFO_CLASS_HANDLE copyBlkClass
                            FEATURE_UNIX_AMD64_STRUCT_PASSING_ONLY_ARG(const SYSTEMV_AMD64_CORINFO_STRUCT_REG_PASSING_DESCRIPTOR* structDescPtr));

    void                fgFixupStructReturn (GenTreePtr     call);
    GenTreePtr          fgMorphLocalVar     (GenTreePtr     tree);
    bool                fgAddrCouldBeNull   (GenTreePtr     addr);
    GenTreePtr          fgMorphField        (GenTreePtr     tree, MorphAddrContext* mac);
    bool                fgCanFastTailCall   (GenTreeCall*   call);
    void                fgMorphTailCall     (GenTreeCall*   call);
    void                fgMorphRecursiveFastTailCallIntoLoop(BasicBlock* block, GenTreeCall* recursiveTailCall);
    GenTreePtr          fgAssignRecursiveCallArgToCallerParam(GenTreePtr arg, fgArgTabEntryPtr argTabEntry, BasicBlock* block, IL_OFFSETX callILOffset,
                                                              GenTreePtr tmpAssignmentInsertionPoint, GenTreePtr paramAssignmentInsertionPoint);
    static int          fgEstimateCallStackSize(GenTreeCall* call);
    GenTreePtr          fgMorphCall         (GenTreeCall*   call);
    void                fgMorphCallInline      (GenTreeCall* call, InlineResult* result);
    void                fgMorphCallInlineHelper(GenTreeCall* call, InlineResult* result);
#if DEBUG
    void                fgNoteNonInlineCandidate(GenTreePtr     tree, GenTreeCall* call);
    static fgWalkPreFn  fgFindNonInlineCandidate;
#endif
    GenTreePtr          fgOptimizeDelegateConstructor(GenTreePtr call, CORINFO_CONTEXT_HANDLE * ExactContextHnd);
    GenTreePtr          fgMorphLeaf         (GenTreePtr     tree);
    void                fgAssignSetVarDef   (GenTreePtr     tree);
    GenTreePtr          fgMorphOneAsgBlockOp(GenTreePtr     tree);
    GenTreePtr          fgMorphInitBlock    (GenTreePtr     tree);
    GenTreePtr          fgMorphCopyBlock    (GenTreePtr     tree);
    GenTreePtr          fgMorphForRegisterFP(GenTreePtr     tree);
    GenTreePtr          fgMorphSmpOp        (GenTreePtr     tree, MorphAddrContext* mac = NULL);
    GenTreePtr          fgMorphSmpOpPre     (GenTreePtr     tree);
    GenTreePtr          fgMorphDivByConst   (GenTreeOp*     tree);
    GenTreePtr          fgMorphModByConst   (GenTreeOp*     tree);
    GenTreePtr          fgMorphModToSubMulDiv(GenTreeOp*    tree);
    GenTreePtr          fgMorphSmpOpOptional(GenTreeOp*     tree);
    GenTreePtr          fgMorphRecognizeBoxNullable(GenTree* compare);
    bool                fgShouldUseMagicNumberDivide(GenTreeOp* tree);

    GenTreePtr          fgMorphToEmulatedFP (GenTreePtr     tree);
    GenTreePtr          fgMorphConst        (GenTreePtr     tree);
public:
    GenTreePtr          fgMorphTree         (GenTreePtr     tree, MorphAddrContext* mac = NULL);
private:
#if LOCAL_ASSERTION_PROP
    void                fgKillDependentAssertions (unsigned lclNum DEBUGARG(GenTreePtr tree));
#endif
    void                fgMorphTreeDone     (GenTreePtr     tree,
                                             GenTreePtr     oldTree = NULL
                                             DEBUGARG(int morphNum = 0));

    GenTreePtr          fgMorphStmt;
    
    unsigned            fgGetBigOffsetMorphingTemp (var_types type);  // We cache one temp per type to be
                                                                      // used when morphing big offset.

    //----------------------- Liveness analysis -------------------------------

    VARSET_TP           fgCurUseSet;    // vars used     by block (before an assignment)
    VARSET_TP           fgCurDefSet;    // vars assigned by block (before a use)

    bool                fgCurHeapUse;   // True iff the current basic block uses the heap before defining it.
    bool                fgCurHeapDef;   // True iff the current basic block defines the heap.
    bool                fgCurHeapHavoc; // True if  the current basic block is known to set the heap to a "havoc" value.

    void                fgMarkUseDef(GenTreeLclVarCommon *tree, GenTree *asgdLclVar = NULL);

#ifdef DEBUGGING_SUPPORT
    void                fgBeginScopeLife(VARSET_TP* inScope, VarScopeDsc* var);
    void                fgEndScopeLife  (VARSET_TP* inScope, VarScopeDsc* var);

    void                fgMarkInScope(BasicBlock * block, VARSET_VALARG_TP inScope);
    void                fgUnmarkInScope(BasicBlock * block, VARSET_VALARG_TP unmarkScope);

    void                fgExtendDbgScopes();
    void                fgExtendDbgLifetimes();

#ifdef DEBUG
    void                fgDispDebugScopes();
#endif // DEBUG

#endif // DEBUGGING_SUPPORT

    //-------------------------------------------------------------------------
    //
    //  The following keeps track of any code we've added for things like array
    //  range checking or explicit calls to enable GC, and so on.
    //
public:


    struct      AddCodeDsc
    {
        AddCodeDsc  *       acdNext;
        BasicBlock  *       acdDstBlk;      // block  to  which we jump
        unsigned            acdData;
        SpecialCodeKind     acdKind;        // what kind of a special block is this?
        unsigned short      acdStkLvl;
    };
private:
    static unsigned     acdHelper       (SpecialCodeKind    codeKind);

    AddCodeDsc  *       fgAddCodeList;
    bool                fgAddCodeModf;
    bool                fgRngChkThrowAdded;
    AddCodeDsc  *       fgExcptnTargetCache[SCK_COUNT];

    BasicBlock *        fgRngChkTarget      (BasicBlock *    block,
                                             unsigned           stkDepth,
                                             SpecialCodeKind    kind);

    BasicBlock *        fgAddCodeRef    (BasicBlock *       srcBlk,
                                         unsigned           refData,
                                         SpecialCodeKind    kind,
                                         unsigned           stkDepth = 0);
public:
    AddCodeDsc  *       fgFindExcptnTarget(SpecialCodeKind  kind,
                                         unsigned       refData);
private:
    bool                fgIsCodeAdded   ();

    bool                fgIsThrowHlpBlk (BasicBlock *   block);
    unsigned            fgThrowHlpBlkStkLevel(BasicBlock *block);

    unsigned            fgBigOffsetMorphingTemps[TYP_COUNT];

    unsigned            fgCheckInlineDepthAndRecursion(InlineInfo* inlineInfo);
    void                fgInvokeInlineeCompiler(GenTreeCall* call, InlineResult* result);
    void                fgInsertInlineeBlocks (InlineInfo* pInlineInfo);
    GenTreePtr          fgInlinePrependStatements(InlineInfo* inlineInfo);

#if FEATURE_MULTIREG_RET
    GenTreePtr          fgGetStructAsStructPtr(GenTreePtr tree);
    GenTreePtr          fgAssignStructInlineeToVar(GenTreePtr child, CORINFO_CLASS_HANDLE retClsHnd);
    void                fgAttachStructInlineeToAsg(GenTreePtr tree, GenTreePtr child, CORINFO_CLASS_HANDLE retClsHnd);
#endif // FEATURE_MULTIREG_RET

    static fgWalkPreFn  fgUpdateInlineReturnExpressionPlaceHolder;

#ifdef DEBUG
    static fgWalkPreFn  fgDebugCheckInlineCandidates;
#endif

    void                fgPromoteStructs();
    fgWalkResult        fgMorphStructField(GenTreePtr tree, fgWalkData *fgWalkPre);
    fgWalkResult        fgMorphLocalField(GenTreePtr tree, fgWalkData *fgWalkPre);
    void                fgMarkImplicitByRefArgs();
    bool                fgMorphImplicitByRefArgs(GenTree** pTree, fgWalkData *fgWalkPre);
    static fgWalkPreFn  fgMarkAddrTakenLocalsPreCB;
    static fgWalkPostFn fgMarkAddrTakenLocalsPostCB;
    void                fgMarkAddressExposedLocals();
    bool                fgNodesMayInterfere(GenTree* store, GenTree* load);

    // Returns true if the type of tree is of size at least "width", or if "tree" is not a
    // local variable.
    bool                fgFitsInOrNotLoc(GenTreePtr tree, unsigned width);

    // The given local variable, required to be a struct variable, is being assigned via
    // a "lclField", to make it masquerade as an integral type in the ABI.  Make sure that
    // the variable is not enregistered, and is therefore not promoted independently.
    void                fgLclFldAssign(unsigned lclNum);

    static fgWalkPreFn  gtHasLocalsWithAddrOpCB;
    bool                gtCanOptimizeTypeEquality(GenTreePtr tree);
    bool                gtIsTypeHandleToRuntimeTypeHelper(GenTreePtr tree);
    bool                gtIsActiveCSE_Candidate(GenTreePtr tree);

#ifdef DEBUG
    bool                fgPrintInlinedMethods;
#endif
    
    bool fgIsBigOffset(size_t offset);

    // The following are used when morphing special cases of integer div/mod operations and also by codegen
    bool fgIsSignedDivOptimizable(GenTreePtr divisor);
    bool fgIsUnsignedDivOptimizable(GenTreePtr divisor);
    bool fgIsSignedModOptimizable(GenTreePtr divisor);
    bool fgIsUnsignedModOptimizable(GenTreePtr divisor);


/*
XXXXXXXXXXXXXXXXXXXXXXXXXXXXXXXXXXXXXXXXXXXXXXXXXXXXXXXXXXXXXXXXXXXXXXXXXXXXXXX
XXXXXXXXXXXXXXXXXXXXXXXXXXXXXXXXXXXXXXXXXXXXXXXXXXXXXXXXXXXXXXXXXXXXXXXXXXXXXXX
XX                                                                           XX
XX                           Optimizer                                       XX
XX                                                                           XX
XXXXXXXXXXXXXXXXXXXXXXXXXXXXXXXXXXXXXXXXXXXXXXXXXXXXXXXXXXXXXXXXXXXXXXXXXXXXXXX
XXXXXXXXXXXXXXXXXXXXXXXXXXXXXXXXXXXXXXXXXXXXXXXXXXXXXXXXXXXXXXXXXXXXXXXXXXXXXXX
*/


public :

    void            optInit            ();

protected :

    LclVarDsc    *  optIsTrackedLocal  (GenTreePtr tree);

public:
    void            optRemoveRangeCheck(GenTreePtr tree, GenTreePtr stmt, bool updateCSEcounts, unsigned sideEffFlags = 0, bool forceRemove = false);
    bool            optIsRangeCheckRemovable(GenTreePtr tree);
protected:
    static fgWalkPreFn  optValidRangeCheckIndex;
    static fgWalkPreFn  optRemoveTreeVisitor;      // Helper passed to Compiler::fgWalkAllTreesPre() to decrement the LclVar usage counts

    void   optRemoveTree(GenTreePtr deadTree, GenTreePtr keepList);

    /**************************************************************************
     *
     *************************************************************************/

protected:

    // Do hoisting for all loops.
    void                optHoistLoopCode();

    // To represent sets of VN's that have already been hoisted in outer loops.
    typedef SimplerHashTable<ValueNum, SmallPrimitiveKeyFuncs<ValueNum>, bool, JitSimplerHashBehavior> VNToBoolMap;
    typedef VNToBoolMap VNSet;

    struct LoopHoistContext
    {
    private:
        // The set of variables hoisted in the current loop (or nullptr if there are none).
        VNSet*      m_pHoistedInCurLoop;

    public:
        // Value numbers of expressions that have been hoisted in parent loops in the loop nest.
        VNSet       m_hoistedInParentLoops;
        // Value numbers of expressions that have been hoisted in the current (or most recent) loop in the nest.
        // Previous decisions on loop-invariance of value numbers in the current loop.
        VNToBoolMap m_curLoopVnInvariantCache;

        VNSet*      GetHoistedInCurLoop(Compiler* comp)
        {
            if (m_pHoistedInCurLoop == nullptr)
            {
                m_pHoistedInCurLoop = new (comp->getAllocatorLoopHoist()) VNSet(comp->getAllocatorLoopHoist());
            }
            return m_pHoistedInCurLoop;
        }

        VNSet*      ExtractHoistedInCurLoop()
        {
            VNSet* res = m_pHoistedInCurLoop;
            m_pHoistedInCurLoop = nullptr;
            return res;
        }

        LoopHoistContext(Compiler* comp) :
            m_pHoistedInCurLoop(nullptr),
            m_hoistedInParentLoops(comp->getAllocatorLoopHoist()),
            m_curLoopVnInvariantCache(comp->getAllocatorLoopHoist())
            {}
    };

    // Do hoisting for loop "lnum" (an index into the optLoopTable), and all loops nested within it.
    // Tracks the expressions that have been hoisted by containing loops by temporary recording their
    // value numbers in "m_hoistedInParentLoops".  This set is not modified by the call.
    void                optHoistLoopNest(unsigned lnum, LoopHoistContext* hoistCtxt);

    // Do hoisting for a particular loop ("lnum" is an index into the optLoopTable.)
    // Assumes that expressions have been hoisted in containing loops if their value numbers are in "m_hoistedInParentLoops".
    // 
    void                optHoistThisLoop(unsigned lnum, LoopHoistContext* hoistCtxt);

    // Hoist all expressions in "blk" that are invariant in loop "lnum" (an index into the optLoopTable)
    // outside of that loop.  Exempt expressions whose value number is in "m_hoistedInParentLoops"; add VN's of hoisted
    // expressions to "hoistInLoop".
    void                optHoistLoopExprsForBlock(BasicBlock* blk, unsigned lnum, LoopHoistContext* hoistCtxt);

    // Return true if the tree looks profitable to hoist out of loop 'lnum'.
    bool                optIsProfitableToHoistableTree(GenTreePtr tree,unsigned lnum);

    // Hoist all proper sub-expressions of "tree" (which occurs in "stmt", which occurs in "blk") 
    // that are invariant in loop "lnum" (an index into the optLoopTable)
    // outside of that loop.  Exempt expressions whose value number is in "hoistedInParents"; add VN's of hoisted
    // expressions to "hoistInLoop". 
    // Returns "true" iff "tree" is loop-invariant (wrt "lnum").
    // Assumes that the value of "*firstBlockAndBeforeSideEffect" indicates that we're in the first block, and before
    // any possible globally visible side effects.  Assume is called in evaluation order, and updates this.
    bool                optHoistLoopExprsForTree(GenTreePtr tree,
                                                 unsigned lnum, 
                                                 LoopHoistContext* hoistCtxt,
                                                 bool* firstBlockAndBeforeSideEffect, 
                                                 bool* pHoistable);

    // Performs the hoisting 'tree' into the PreHeader for loop 'lnum'
    void                optHoistCandidate(GenTreePtr tree, unsigned lnum, LoopHoistContext* hoistCtxt);

    // Returns true iff the ValueNum "vn" represents a value that is loop-invariant in "lnum".
    //   Constants and init values are always loop invariant.
    //   VNPhi's connect VN's to the SSA definition, so we can know if the SSA def occurs in the loop.
    bool                optVNIsLoopInvariant(ValueNum vn, unsigned lnum, VNToBoolMap* recordedVNs);

    // Returns "true" iff "tree" is valid at the head of loop "lnum", in the context of the hoist substitution
    // "subst".  If "tree" is a local SSA var, it is valid if its SSA definition occurs outside of the loop, or
    // if it is in the domain of "subst" (meaning that it's definition has been previously hoisted, with a "standin"
    // local.)  If tree is a constant, it is valid.  Otherwise, if it is an operator, it is valid iff its children are.
    bool                optTreeIsValidAtLoopHead(GenTreePtr tree, unsigned lnum);

    // If "blk" is the entry block of a natural loop, returns true and sets "*pLnum" to the index of the loop
    // in the loop table.
    bool                optBlockIsLoopEntry(BasicBlock* blk, unsigned* pLnum);

    // Records the set of "side effects" of all loops: fields (object instance and static)
    // written to, and SZ-array element type equivalence classes updated.
    void                optComputeLoopSideEffects();

private:
    // Requires "lnum" to be the index of an outermost loop in the loop table.  Traverses the body of that loop,
    // including all nested loops, and records the set of "side effects" of the loop: fields (object instance and
    // static) written to, and SZ-array element type equivalence classes updated.
    void                optComputeLoopNestSideEffects(unsigned lnum);

    // Add the side effects of "blk" (which is required to be within a loop) to all loops of which it is a part.
    void                optComputeLoopSideEffectsOfBlock(BasicBlock* blk);

    // Hoist the expression "expr" out of loop "lnum".
    void                optPerformHoistExpr(GenTreePtr      expr,
                                            unsigned        lnum);
public:
    void                optOptimizeBools();
private:
    GenTree *           optIsBoolCond   (GenTree *      condBranch,
                                         GenTree * *    compPtr,
                                         bool      *    boolPtr);
#ifdef DEBUG
    void                optOptimizeBoolsGcStress(BasicBlock * condBlock);
#endif
public :

    void                optOptimizeLayout();    // Optimize the BasicBlock layout of the method

    void                optOptimizeLoops();     // for "while-do" loops duplicates simple loop conditions and transforms
                                                // the loop into a "do-while" loop
                                                // Also finds all natural loops and records them in the loop table

    // Optionally clone loops in the loop table.
    void                optCloneLoops();        

     // Clone loop "loopInd" in the loop table.
    void                optCloneLoop(unsigned loopInd, LoopCloneContext* context);

    // Ensure that loop "loopInd" has a unique head block.  (If the existing entry has
    // non-loop predecessors other than the head entry, create a new, empty block that goes (only) to the entry,
    // and redirects the preds of the entry to this new block.)  Sets the weight of the newly created block to "ambientWeight".
    void                optEnsureUniqueHead(unsigned loopInd, unsigned ambientWeight);

    void                optUnrollLoops  ();    // Unrolls loops (needs to have cost info)

protected :

    // This enumeration describes what is killed by a call.

    enum    callInterf
    {
        CALLINT_NONE,                       // no interference                               (most helpers)
        CALLINT_REF_INDIRS,                 // kills GC ref indirections                     (SETFIELD OBJ)
        CALLINT_SCL_INDIRS,                 // kills non GC ref indirections                 (SETFIELD non-OBJ)
        CALLINT_ALL_INDIRS,                 // kills both GC ref and non GC ref indirections (SETFIELD STRUCT)
        CALLINT_ALL,                        // kills everything                              (normal method call)
    };

public:

    // A "LoopDsc" describes a ("natural") loop.  We (currently) require the body of a loop to be a contiguous (in
    // bbNext order) sequence of basic blocks.  (At times, we may require the blocks in a loop to be "properly numbered"
    // in bbNext order; we use comparisons on the bbNum to decide order.)
    // The blocks that define the body are
    //   first <= top <= entry <= bottom   .
    // The "head" of the loop is a block outside the loop that has "entry" as a successor. We only support loops with a
    // single 'head' block. The meanings of these blocks are given in the definitions below. Also see the picture at
    // Compiler::optFindNaturalLoops().
    struct  LoopDsc
    {
        BasicBlock *        lpHead;     // HEAD of the loop (not part of the looping of the loop) -- has ENTRY as a successor.
        BasicBlock *        lpFirst;    // FIRST block (in bbNext order) reachable within this loop.  (May be part of a nested loop, but not the outer loop.)
        BasicBlock *        lpTop;      // loop TOP (the back edge from lpBottom reaches here) (in most cases FIRST and TOP are the same)
        BasicBlock *        lpEntry;    // the ENTRY in the loop (in most cases TOP or BOTTOM)
        BasicBlock *        lpBottom;   // loop BOTTOM (from here we have a back edge to the TOP)
        BasicBlock *        lpExit;     // if a single exit loop this is the EXIT (in most cases BOTTOM)

        callInterf          lpAsgCall;  // "callInterf" for calls in the loop
        ALLVARSET_TP        lpAsgVars;  // set of vars assigned within the loop (all vars, not just tracked)
        varRefKinds         lpAsgInds:8;// set of inds modified within the loop

        unsigned short      lpFlags;    // Mask of the LPFLG_* constants

        unsigned char       lpExitCnt;  // number of exits from the loop

        unsigned char       lpParent;   // The index of the most-nested loop that completely contains this one,
                                        // or else BasicBlock::NOT_IN_LOOP if no such loop exists.
        unsigned char       lpChild;    // The index of a nested loop, or else BasicBlock::NOT_IN_LOOP if no child exists.
                                        // (Actually, an "immediately" nested loop --
                                        // no other child of this loop is a parent of lpChild.)
        unsigned char       lpSibling;  // The index of another loop that is an immediate child of lpParent,
                                        // or else BasicBlock::NOT_IN_LOOP.  One can enumerate all the children of a loop
                                        // by following "lpChild" then "lpSibling" links.

#define LPFLG_DO_WHILE      0x0001      // it's a do-while loop (i.e ENTRY is at the TOP)
#define LPFLG_ONE_EXIT      0x0002      // the loop has only one exit

#define LPFLG_ITER          0x0004      // for (i = icon or lclVar; test_condition(); i++)
#define LPFLG_HOISTABLE     0x0008      // the loop is in a form that is suitable for hoisting expressions
#define LPFLG_CONST         0x0010      // for (i=icon;i<icon;i++){ ... } - constant loop

#define LPFLG_VAR_INIT      0x0020      // iterator is initialized with a local var (var # found in lpVarInit)
#define LPFLG_CONST_INIT    0x0040      // iterator is initialized with a constant (found in lpConstInit)

#define LPFLG_VAR_LIMIT     0x0100      // iterator is compared with a local var (var # found in lpVarLimit)
#define LPFLG_CONST_LIMIT   0x0200      // iterator is compared with a constant (found in lpConstLimit)
#define LPFLG_ARRLEN_LIMIT  0x0400      // iterator is compared with a.len or a[i].len (found in lpArrLenLimit)

#define LPFLG_HAS_PREHEAD   0x0800      // lpHead is known to be a preHead for this loop
#define LPFLG_REMOVED       0x1000      // has been removed from the loop table (unrolled or optimized away)
#define LPFLG_DONT_UNROLL   0x2000      // do not unroll this loop

#define LPFLG_ASGVARS_YES   0x4000      // "lpAsgVars" has been  computed
#define LPFLG_ASGVARS_INC   0x8000      // "lpAsgVars" is incomplete -- vars beyond those representable in an AllVarSet
                                        // type are assigned to.


        bool                lpLoopHasHeapHavoc;         // The loop contains an operation that we assume has arbitrary heap side effects.
                                                        // If this is set, the fields below may not be accurate (since they become irrelevant.)
        bool                lpContainsCall;             // True if executing the loop body *may* execute a call

        VARSET_TP           lpVarInOut;                 // The set of variables that are IN or OUT during the execution of this loop
        VARSET_TP           lpVarUseDef;                // The set of variables that are USE or DEF during the execution of this loop

        int                 lpHoistedExprCount;         // The register count for the non-FP expressions from inside this loop that have been hoisted
        int                 lpLoopVarCount;             // The register count for the non-FP LclVars that are read/written inside this loop
        int                 lpVarInOutCount;            // The register count for the non-FP LclVars that are alive inside or accross this loop

        int                 lpHoistedFPExprCount;       // The register count for the FP expressions from inside this loop that have been hoisted
        int                 lpLoopVarFPCount;           // The register count for the FP LclVars that are read/written inside this loop
        int                 lpVarInOutFPCount;          // The register count for the FP LclVars that are alive inside or accross this loop

        typedef SimplerHashTable<CORINFO_FIELD_HANDLE, PtrKeyFuncs<struct CORINFO_FIELD_STRUCT_>, bool, JitSimplerHashBehavior> FieldHandleSet;
        FieldHandleSet*     lpFieldsModified;           // This has entries (mappings to "true") for all static field and object instance fields modified
                                                        // in the loop.
        
        typedef SimplerHashTable<CORINFO_CLASS_HANDLE, PtrKeyFuncs<struct CORINFO_CLASS_STRUCT_>, bool, JitSimplerHashBehavior> ClassHandleSet;
        ClassHandleSet*     lpArrayElemTypesModified;   // Bits set indicate the set of sz array element types such that arrays of that type are modified
                                                        // in the loop.

        // Adds the variable liveness information for 'blk' to 'this' LoopDsc
        void                AddVariableLiveness(Compiler* comp, BasicBlock* blk);

        inline void         AddModifiedField(Compiler* comp, CORINFO_FIELD_HANDLE fldHnd);
        // This doesn't *always* take a class handle -- it can also take primitive types, encoded as class handles (shifted left, with a low-order bit set to distinguish.)
        // Use the {Encode/Decode}ElemType methods to construct/destruct these.
        inline void         AddModifiedElemType(Compiler* comp, CORINFO_CLASS_HANDLE structHnd);


        /* The following values are set only for iterator loops, i.e. has the flag LPFLG_ITER set */

        GenTreePtr          lpIterTree;     // The "i <op>= const" tree
        unsigned            lpIterVar  ();  // iterator variable #
        int                lpIterConst();  // the constant with which the iterator is incremented
        genTreeOps          lpIterOper ();  // the type of the operation on the iterator (ASG_ADD, ASG_SUB, etc.)
        void                VERIFY_lpIterTree();

        var_types           lpIterOperType();// For overflow instructions

        union
        {
            int            lpConstInit;  // initial constant value of iterator                           : Valid if LPFLG_CONST_INIT
            unsigned        lpVarInit;    // initial local var number to which we initialize the iterator : Valid if LPFLG_VAR_INIT
        };

        /* The following is for LPFLG_ITER loops only (i.e. the loop condition is "i RELOP const or var" */

        GenTreePtr          lpTestTree;   // pointer to the node containing the loop test
        genTreeOps          lpTestOper(); // the type of the comparison between the iterator and the limit (GT_LE, GT_GE, etc.)
        void                VERIFY_lpTestTree();

        bool                lpIsReversed(); // true if the iterator node is the second operand in the loop condition
        GenTreePtr          lpIterator();   // the iterator node in the loop test
        GenTreePtr          lpLimit();      // the limit node in the loop test

        int                lpConstLimit(); // limit   constant value of iterator - loop condition is "i RELOP const" : Valid if LPFLG_CONST_LIMIT
        unsigned            lpVarLimit();   // the lclVar # in the loop condition ( "i RELOP lclVar" )                : Valid if LPFLG_VAR_LIMIT
        bool                lpArrLenLimit(Compiler* comp, ArrIndex* index); // The array length in the loop condition ( "i RELOP arr.len" or "i RELOP arr[i][j].len" )  : Valid if LPFLG_ARRLEN_LIMIT

        // Returns "true" iff "*this" contains the blk.
        bool                lpContains(BasicBlock* blk)
        {
            return lpFirst->bbNum <= blk->bbNum && blk->bbNum <= lpBottom->bbNum;
        }
        // Returns "true" iff "*this" (properly) contains the range [first, bottom] (allowing firsts 
        // to be equal, but requiring bottoms to be different.)
        bool                lpContains(BasicBlock* first, BasicBlock* bottom)
        {
            return lpFirst->bbNum <= first->bbNum && bottom->bbNum < lpBottom->bbNum;
        }

        // Returns "true" iff "*this" (properly) contains "lp2" (allowing firsts to be equal, but requiring
        // bottoms to be different.)
        bool                lpContains(const LoopDsc& lp2)
        {
            return lpContains(lp2.lpFirst, lp2.lpBottom);
        }

        // Returns "true" iff "*this" is (properly) contained by the range [first, bottom]
        // (allowing firsts to be equal, but requiring bottoms to be different.)
        bool                lpContainedBy(BasicBlock* first, BasicBlock* bottom)
        {
            return first->bbNum <= lpFirst->bbNum  && lpBottom->bbNum < bottom->bbNum;
        }

        // Returns "true" iff "*this" is (properly) contained by "lp2"
        // (allowing firsts to be equal, but requiring bottoms to be different.)
        bool                lpContainedBy(const LoopDsc& lp2)
        {
            return lpContains(lp2.lpFirst, lp2.lpBottom);
        }

        // Returns "true" iff "*this" is disjoint from the range [top, bottom].
        bool                lpDisjoint(BasicBlock* first, BasicBlock* bottom)
        {
            return bottom->bbNum < lpFirst->bbNum || lpBottom->bbNum < first->bbNum;
        }
        // Returns "true" iff "*this" is disjoint from "lp2".
        bool                lpDisjoint(const LoopDsc& lp2)
        {
            return lpDisjoint(lp2.lpFirst, lp2.lpBottom);
        }
        // Returns "true" iff the loop is well-formed (see code for defn).
        bool                lpWellFormed()
        {
            return lpFirst->bbNum <= lpTop->bbNum
                && lpTop->bbNum <= lpEntry->bbNum
                && lpEntry->bbNum <= lpBottom->bbNum
                && (lpHead->bbNum < lpTop->bbNum || lpHead->bbNum > lpBottom->bbNum);
        }

    };

protected :

    bool                fgMightHaveLoop();          // returns true if there are any backedges
    bool                fgHasLoops;                 // True if this method has any loops, set in fgComputeReachability

public :

    LoopDsc             optLoopTable[MAX_LOOP_NUM]; // loop descriptor table
    unsigned char       optLoopCount;               // number of tracked loops

protected :

    unsigned            optCallCount;               // number of calls made in the method
    unsigned            optIndirectCallCount;       // number of virtual, interface and indirect calls made in the method
    unsigned            optNativeCallCount;         // number of Pinvoke/Native calls made in the method
    unsigned            optLoopsCloned;             // number of loops cloned in the current method.

#ifdef DEBUG
    unsigned            optFindLoopNumberFromBeginBlock(BasicBlock *begBlk);
    void                optPrintLoopInfo(unsigned        loopNum,
                                         BasicBlock *    lpHead,
                                         BasicBlock *    lpFirst,
                                         BasicBlock *    lpTop,
                                         BasicBlock *    lpEntry,
                                         BasicBlock *    lpBottom,
                                         unsigned char   lpExitCnt,
                                         BasicBlock *    lpExit,
                                         unsigned        parentLoop = BasicBlock::NOT_IN_LOOP
                                         );
    void                optPrintLoopInfo(unsigned lnum);
    void                optPrintLoopRecording(unsigned lnum);

    void                optCheckPreds      ();
#endif

    void                optSetBlockWeights ();

    void                optMarkLoopBlocks  (BasicBlock *begBlk,
                                            BasicBlock *endBlk,
                                            bool        excludeEndBlk);

    void                optUnmarkLoopBlocks(BasicBlock *begBlk,
                                            BasicBlock *endBlk);

    void                optUpdateLoopsBeforeRemoveBlock(BasicBlock * block,
                                                        bool         skipUnmarkLoop = false);

    bool                optIsLoopTestEvalIntoTemp(GenTreePtr test, GenTreePtr* newTest);
    unsigned            optIsLoopIncrTree(GenTreePtr incr);
    bool                optCheckIterInLoopTest(unsigned loopInd, GenTreePtr test, BasicBlock* from, BasicBlock* to, unsigned iterVar);
    bool                optComputeIterInfo(GenTreePtr incr, BasicBlock* from, BasicBlock* to, unsigned* pIterVar);
    bool                optPopulateInitInfo(unsigned loopInd, GenTreePtr init, unsigned iterVar);
    bool                optExtractInitTestIncr(BasicBlock* head, BasicBlock* bottom, BasicBlock* exit, GenTreePtr* ppInit, GenTreePtr* ppTest, GenTreePtr* ppIncr);


    void                optRecordLoop      (BasicBlock * head,
                                            BasicBlock * first,
                                            BasicBlock * top,
                                            BasicBlock * entry,
                                            BasicBlock * bottom,
                                            BasicBlock * exit,
                                            unsigned char exitCnt);

    void                optFindNaturalLoops();

    // Ensures that all the loops in the loop nest rooted at "loopInd" (an index into the loop table) are 'canonical' --
    // each loop has a unique "top."  Returns "true" iff the flowgraph has been modified.
    bool                optCanonicalizeLoopNest(unsigned char loopInd);

    // Ensures that the loop "loopInd" (an index into the loop table) is 'canonical' -- it has a unique "top,"
    // unshared with any other loop.  Returns "true" iff the flowgraph has been modified
    bool                optCanonicalizeLoop(unsigned char loopInd);

    // Requires "l1" to be a valid loop table index, and not "BasicBlock::NOT_IN_LOOP".  Requires "l2" to be
    // a valid loop table index, or else "BasicBlock::NOT_IN_LOOP".  Returns true
    // iff "l2" is not NOT_IN_LOOP, and "l1" contains "l2".
    bool                optLoopContains(unsigned l1, unsigned l2);

    // Requires "loopInd" to be a valid index into the loop table.
    // Updates the loop table by changing loop "loopInd", whose head is required
    // to be "from", to be "to".  Also performs this transformation for any
    // loop nested in "loopInd" that shares the same head as "loopInd".
    void                optUpdateLoopHead(unsigned loopInd, BasicBlock* from, BasicBlock* to);

    // Updates the successors of "blk": if "blk2" is a successor of "blk", and there is a mapping for "blk2->blk3" in
    // "redirectMap", change "blk" so that "blk3" is this successor. Note that the predecessor lists are not updated.
    void                optRedirectBlock(BasicBlock* blk, BlockToBlockMap* redirectMap);

    // Marks the containsCall information to "lnum" and any parent loops.
    void                AddContainsCallAllContainingLoops(unsigned lnum);
    // Adds the variable liveness information from 'blk' to "lnum" and any parent loops.
    void                AddVariableLivenessAllContainingLoops(unsigned lnum, BasicBlock * blk);
    // Adds "fldHnd" to the set of modified fields of "lnum" and any parent loops.
    void                AddModifiedFieldAllContainingLoops(unsigned lnum, CORINFO_FIELD_HANDLE fldHnd);
    // Adds "elemType" to the set of modified array element types of "lnum" and any parent loops.
    void                AddModifiedElemTypeAllContainingLoops(unsigned lnum, CORINFO_CLASS_HANDLE elemType);

    // Requires that "from" and "to" have the same "bbJumpKind" (perhaps because "to" is a clone
    // of "from".)  Copies the jump destination from "from" to "to".
    void                optCopyBlkDest(BasicBlock* from, BasicBlock* to);

    
    // The depth of the loop described by "lnum" (an index into the loop table.) (0 == top level)
    unsigned            optLoopDepth(unsigned lnum)
    {
        unsigned par = optLoopTable[lnum].lpParent;
        if (par == BasicBlock::NOT_IN_LOOP) return 0;
        else return 1 + optLoopDepth(par);
    }

    void                fgOptWhileLoop     (BasicBlock * block);

    bool                optComputeLoopRep  (int        constInit,
                                            int        constLimit,
                                            int        iterInc,
                                            genTreeOps  iterOper,
                                            var_types   iterType,
                                            genTreeOps  testOper,
                                            bool        unsignedTest,
                                            bool        dupCond,
                                            unsigned *  iterCount);
#if FEATURE_STACK_FP_X87

public:
    VARSET_TP           optAllFloatVars;    // mask of all tracked      FP variables
    VARSET_TP           optAllFPregVars;    // mask of all enregistered FP variables
    VARSET_TP           optAllNonFPvars;    // mask of all tracked  non-FP variables
#endif // FEATURE_STACK_FP_X87

private:
    static fgWalkPreFn  optIsVarAssgCB;
protected:

    bool                optIsVarAssigned(BasicBlock *   beg,
                                         BasicBlock *   end,
                                         GenTreePtr     skip,
                                         unsigned       var);

    bool                optIsVarAssgLoop(unsigned       lnum,
                                         unsigned       var);

    int                 optIsSetAssgLoop(unsigned            lnum,
                                         ALLVARSET_VALARG_TP vars,
                                         varRefKinds         inds = VR_NONE);

    bool                optNarrowTree   (GenTreePtr     tree,
                                         var_types      srct,
                                         var_types      dstt,
                                         ValueNumPair   vnpNarrow,
                                         bool           doit);

    /**************************************************************************
     *                       Optimization conditions
     *************************************************************************/

    bool                optFastCodeOrBlendedLoop(BasicBlock::weight_t bbWeight);
    bool                optPentium4(void);
    bool                optAvoidIncDec(BasicBlock::weight_t bbWeight);
    bool                optAvoidIntMult(void);

#if FEATURE_ANYCSE

protected :

    //  The following is the upper limit on how many expressions we'll keep track
    //  of for the CSE analysis.
    //
    static const unsigned MAX_CSE_CNT = EXPSET_SZ;

    static const int MIN_CSE_COST = 2;


    /* Generic list of nodes - used by the CSE logic */

    struct  treeLst
    {
        treeLst *       tlNext;
        GenTreePtr      tlTree;
    };

    typedef struct treeLst *      treeLstPtr;

    struct  treeStmtLst
    {
        treeStmtLst *   tslNext;
        GenTreePtr      tslTree;            // tree node
        GenTreePtr      tslStmt;            // statement containing the tree
        BasicBlock  *   tslBlock;           // block containing the statement
    };

    typedef struct treeStmtLst *  treeStmtLstPtr;


    // The following logic keeps track of expressions via a simple hash table.

    struct  CSEdsc
    {
        CSEdsc *        csdNextInBucket;    // used by the hash table

        unsigned        csdHashValue;       // the orginal hashkey 

        unsigned        csdIndex;           // 1..optCSECandidateCount
        char            csdLiveAcrossCall;  // 0 or 1

        unsigned short  csdDefCount;        // definition   count
        unsigned short  csdUseCount;        // use          count  (excluding the implicit uses at defs)

        unsigned        csdDefWtCnt;        // weighted def count
        unsigned        csdUseWtCnt;        // weighted use count  (excluding the implicit uses at defs)

        GenTreePtr      csdTree;            // treenode containing the 1st occurance
        GenTreePtr      csdStmt;            // stmt containing the 1st occurance
        BasicBlock  *   csdBlock;           // block containing the 1st occurance

        treeStmtLstPtr  csdTreeList;        // list of matching tree nodes: head
        treeStmtLstPtr  csdTreeLast;        // list of matching tree nodes: tail
    };

    static const size_t s_optCSEhashSize;
    CSEdsc   *   *      optCSEhash;
    CSEdsc   *   *      optCSEtab;

    void                optCSEstop     ();

    CSEdsc   *          optCSEfindDsc  (unsigned index);
    void                optUnmarkCSE   (GenTreePtr tree);

    // user defined callback data for the tree walk function optCSE_MaskHelper()
    struct optCSE_MaskData
    {
        EXPSET_TP   CSE_defMask;
        EXPSET_TP   CSE_useMask;
    };

    // Treewalk helper for optCSE_DefMask and optCSE_UseMask
    static fgWalkPreFn  optCSE_MaskHelper;

    // This function walks all the node for an given tree
    // and return the mask of CSE definitions and uses for the tree
    //
    void                optCSE_GetMaskData (GenTreePtr tree, optCSE_MaskData* pMaskData);

    // Given a binary tree node return true if it is safe to swap the order of evaluation for op1 and op2.
    bool                optCSE_canSwap(GenTree* firstNode, GenTree* secondNode);
    bool                optCSE_canSwap(GenTree* tree);

    static fgWalkPostFn optPropagateNonCSE;
    static fgWalkPreFn  optHasNonCSEChild;

    static fgWalkPreFn  optUnmarkCSEs;

    static int __cdecl  optCSEcostCmpEx(const void *op1, const void *op2);
    static int __cdecl  optCSEcostCmpSz(const void *op1, const void *op2);

    void                optCleanupCSEs();


#ifdef DEBUG
    void                optEnsureClearCSEInfo();
#endif // DEBUG

#endif  // FEATURE_ANYCSE

#if FEATURE_VALNUM_CSE
    /**************************************************************************
     *                   Value Number based CSEs
     *************************************************************************/

public :

    void                optOptimizeValnumCSEs();

protected :

    void                optValnumCSE_Init ();
    unsigned            optValnumCSE_Index(GenTreePtr tree, GenTreePtr stmt);
    unsigned            optValnumCSE_Locate();
    void                optValnumCSE_InitDataFlow();
    void                optValnumCSE_DataFlow();   
    void                optValnumCSE_Availablity();
    void                optValnumCSE_Heuristic();
    void                optValnumCSE_UnmarkCSEs(GenTreePtr deadTree, GenTreePtr keepList);


#endif // FEATURE_VALNUM_CSE

#if FEATURE_ANYCSE
    bool                optDoCSE;           // True when we have found a duplicate CSE tree
    bool                optValnumCSE_phase; // True when we are executing the optValnumCSE_phase
    unsigned            optCSECandidateTotal;  // Grand total of CSE candidates for both Lexical and ValNum
    unsigned            optCSECandidateCount;  // Count of CSE's candidates, reset for Lexical and ValNum CSE's
    unsigned            optCSEstart;        // The first local variable number that is a CSE
    unsigned            optCSEcount;        // The total count of CSE's introduced.
    unsigned            optCSEweight;       // The weight of the current block when we are 
                                            // scanning for CSE expressions

    bool                optIsCSEcandidate (GenTreePtr tree);
  
    // lclNumIsTrueCSE returns true if the LclVar was introduced by the CSE phase of the compiler 
    //
    bool                lclNumIsTrueCSE(unsigned lclNum) const
                        {
                            return ((optCSEcount > 0) && (lclNum >= optCSEstart) && (lclNum < optCSEstart+optCSEcount));
                        }

    //  lclNumIsCSE returns true if the LclVar should be treated like a CSE with regards to constant prop.
    // 
    bool                lclNumIsCSE(unsigned lclNum) const
                        {
                            return lvaTable[lclNum].lvIsCSE;
                        }

#ifdef DEBUG
    bool                optConfigDisableCSE();
    bool                optConfigDisableCSE2();
#endif
    void                optOptimizeCSEs();


#endif  // FEATURE_ANYCSE

    struct  isVarAssgDsc
    {
        GenTreePtr          ivaSkip;
#ifdef DEBUG
        void    *           ivaSelf;
#endif
        unsigned            ivaVar;            // Variable we are interested in, or -1
        ALLVARSET_TP        ivaMaskVal;        // Set of variables assigned to.  This is a set of all vars, not tracked vars.
        bool                ivaMaskIncomplete; // Variables not representable in ivaMaskVal were assigned to.
        varRefKinds         ivaMaskInd;        // What kind of indirect assignments are there?
        callInterf          ivaMaskCall;       // What kind of calls are there?
    };

    static callInterf   optCallInterf  (GenTreePtr call);

public:
    // VN based copy propagation.
    typedef ArrayStack<GenTreePtr> GenTreePtrStack;
    typedef SimplerHashTable<unsigned, SmallPrimitiveKeyFuncs<unsigned>, GenTreePtrStack*, JitSimplerHashBehavior> LclNumToGenTreePtrStack;

    // Kill set to track variables with intervening definitions.
    VARSET_TP optCopyPropKillSet;

    // Copy propagation functions.
    void optCopyProp(BasicBlock* block, GenTreePtr stmt, GenTreePtr tree, LclNumToGenTreePtrStack* curSsaName);
    void optBlockCopyPropPopStacks(BasicBlock* block, LclNumToGenTreePtrStack* curSsaName);
    void optBlockCopyProp(BasicBlock* block, LclNumToGenTreePtrStack* curSsaName);
    bool optIsSsaLocal(GenTreePtr tree);
    int optCopyProp_LclVarScore(LclVarDsc* lclVarDsc, LclVarDsc* copyVarDsc, bool preferOp2);
    void optVnCopyProp();

    /**************************************************************************
    *               Early value propagation
    *************************************************************************/
    struct SSAName
    {
        unsigned m_lvNum;
        unsigned m_ssaNum;

        SSAName(unsigned lvNum, unsigned ssaNum) :
            m_lvNum(lvNum),
            m_ssaNum(ssaNum)
        {
        }

        static unsigned GetHashCode(SSAName ssaNm)
        {
            return (ssaNm.m_lvNum << 16) | (ssaNm.m_ssaNum);
        }

        static bool Equals(SSAName ssaNm1, SSAName ssaNm2)
        {
            return (ssaNm1.m_lvNum == ssaNm2.m_lvNum) && (ssaNm1.m_ssaNum == ssaNm2.m_ssaNum);
        }
    };

#define OMF_HAS_NEWARRAY    0x00000001  // Method contains 'new' of an array
#define OMF_HAS_NEWOBJ      0x00000002  // Method contains 'new' of an object type.
#define OMF_HAS_ARRAYREF    0x00000004  // Method contains array element loads or stores.
#define OMF_HAS_VTABLEREF   0x00000008  // Method contains method table reference.
#define OMF_HAS_NULLCHECK   0x00000010  // Method contains null check.

    unsigned   optMethodFlags;

    // Recursion bound controls how far we can go backwards tracking for a SSA value.
    // No throughput diff was found with backward walk bound between 3-8.  
    static const int  optEarlyPropRecurBound = 5;

    enum class optPropKind
    {
        OPK_INVALID,
        OPK_ARRAYLEN,
        OPK_OBJ_GETTYPE,
        OPK_NULLCHECK
    };

    bool       gtIsVtableRef(GenTreePtr tree);
    GenTreePtr getArrayLengthFromAllocation(GenTreePtr tree);
    GenTreePtr getObjectHandleNodeFromAllocation(GenTreePtr tree);
    GenTreePtr optPropGetValueRec(unsigned lclNum, unsigned ssaNum, optPropKind valueKind, int walkDepth);
    GenTreePtr optPropGetValue(unsigned lclNum, unsigned ssaNum, optPropKind valueKind);
    bool       optEarlyPropRewriteTree(GenTreePtr tree);
    bool       optDoEarlyPropForBlock(BasicBlock* block);
    bool       optDoEarlyPropForFunc();
    void       optEarlyProp();
    void       optFoldNullCheck(GenTreePtr tree);
    bool       optCanMoveNullCheckPastTree(GenTreePtr tree, bool isInsideTry);

#if ASSERTION_PROP
    /**************************************************************************
     *               Value/Assertion propagation
     *************************************************************************/
public:

    // Data structures for assertion prop
    BitVecTraits* apTraits;
    ASSERT_TP apFull;
    ASSERT_TP apEmpty;

    enum optAssertionKind { OAK_INVALID, 
                            OAK_EQUAL,
                            OAK_NOT_EQUAL, 
                            OAK_SUBRANGE,
                            OAK_NO_THROW,
                            OAK_COUNT };

    enum optOp1Kind       { O1K_INVALID,
                            O1K_LCLVAR,
                            O1K_ARR_BND,
                            O1K_ARRLEN_OPER_BND,
                            O1K_ARRLEN_LOOP_BND,
                            O1K_CONSTANT_LOOP_BND,
                            O1K_EXACT_TYPE,
                            O1K_SUBTYPE,
                            O1K_VALUE_NUMBER,
                            O1K_COUNT };

    enum optOp2Kind       { O2K_INVALID,
                            O2K_LCLVAR_COPY,
                            O2K_IND_CNS_INT, 
                            O2K_CONST_INT,
                            O2K_CONST_LONG,
                            O2K_CONST_DOUBLE,
                            O2K_ARR_LEN,
                            O2K_SUBRANGE,
                            O2K_COUNT };
    struct AssertionDsc
    {
        optAssertionKind        assertionKind;
        struct SsaVar
        {
            unsigned            lclNum;     // assigned to or property of this local var number
            unsigned            ssaNum;
        };
        struct ArrBnd
        {
            ValueNum            vnIdx;
            ValueNum            vnLen;
        };
        struct AssertionDscOp1
        {
            optOp1Kind          kind;       // a normal LclVar, or Exact-type or Subtype
            ValueNum            vn;
            union
            {
                SsaVar lcl;
                ArrBnd bnd;
            };
        } op1;
        struct AssertionDscOp2
        {
            optOp2Kind          kind;       // a const or copy assignment
            ValueNum            vn;
            struct IntVal
            {
                ssize_t     iconVal;        // integer
                unsigned    iconFlags;      // gtFlags
            };
            struct Range                    // integer subrange
            {
                ssize_t     loBound;
                ssize_t     hiBound;
            };
            union
            {
                SsaVar lcl;
                IntVal u1;
                __int64 lconVal;
                double dconVal;
                Range u2;
            };
        } op2;

        bool IsArrLenArithBound()
        {
            return ((assertionKind == OAK_EQUAL || assertionKind == OAK_NOT_EQUAL) && op1.kind == O1K_ARRLEN_OPER_BND);
        }
        bool IsArrLenBound()
        {
            return ((assertionKind == OAK_EQUAL || assertionKind == OAK_NOT_EQUAL) && op1.kind == O1K_ARRLEN_LOOP_BND);
        }
        bool IsConstantBound()
        {
            return ((assertionKind == OAK_EQUAL || assertionKind == OAK_NOT_EQUAL) && op1.kind == O1K_CONSTANT_LOOP_BND);
        }
        bool IsBoundsCheckNoThrow()
        {
            return ((assertionKind == OAK_NO_THROW) && 
                    (op1.kind == O1K_ARR_BND));
        }

        bool IsCopyAssertion()
        {
            return ((assertionKind == OAK_EQUAL)  && 
                    (op1.kind == O1K_LCLVAR) &&
                    (op2.kind == O2K_LCLVAR_COPY));
        }

        static bool SameKind(AssertionDsc* a1, AssertionDsc* a2)
        {
            return a1->assertionKind == a2->assertionKind &&
                   a1->op1.kind == a2->op1.kind &&
                   a1->op2.kind == a2->op2.kind;
        }

        static bool ComplementaryKind(optAssertionKind kind, optAssertionKind kind2)
        {
            if (kind == OAK_EQUAL)
            {
                return kind2 == OAK_NOT_EQUAL;
            }
            else if (kind == OAK_NOT_EQUAL)
            {
                return kind2 == OAK_EQUAL;
            }
            return false;
        }

        static ssize_t GetLowerBoundForIntegralType(var_types type)
        {
            switch (type)
            {
            case TYP_BYTE:
                return SCHAR_MIN;
            case TYP_SHORT:
                return SHRT_MIN;
            case TYP_INT:
                return INT_MIN;
            case TYP_BOOL:
            case TYP_UBYTE:
            case TYP_CHAR:
            case TYP_USHORT:
            case TYP_UINT:
                return 0;
            default:
                unreached();
            }
        }
        static ssize_t GetUpperBoundForIntegralType(var_types type)
        {
            switch (type)
            {
            case TYP_BOOL:
                return 1;
            case TYP_BYTE:
                return SCHAR_MAX;
            case TYP_SHORT:
                return SHRT_MAX;
            case TYP_INT:
                return INT_MAX;
            case TYP_UBYTE:
                return UCHAR_MAX;
            case TYP_CHAR:
            case TYP_USHORT:
                return USHRT_MAX;
            case TYP_UINT:
                return UINT_MAX;
            default:
                unreached();
            }
        }

        bool HasSameOp1(AssertionDsc* that, bool vnBased)
        {
            return (op1.kind == that->op1.kind) &&
                ((vnBased && (op1.vn == that->op1.vn)) ||
                (!vnBased && (op1.lcl.lclNum == that->op1.lcl.lclNum)));
        }

        bool HasSameOp2(AssertionDsc* that, bool vnBased)
        {
            if (op2.kind != that->op2.kind)
            {
                return false;
            }
            switch (op2.kind)
            {
            case O2K_IND_CNS_INT:
            case O2K_CONST_INT:
                return ((op2.u1.iconVal == that->op2.u1.iconVal) &&
                         (op2.u1.iconFlags == that->op2.u1.iconFlags));

            case O2K_CONST_LONG:
                return (op2.lconVal == that->op2.lconVal);

            case O2K_CONST_DOUBLE:
                // exact match because of positive and negative zero.
                return (memcmp(&op2.dconVal, &that->op2.dconVal, sizeof(double)) == 0);

            case O2K_LCLVAR_COPY:
            case O2K_ARR_LEN:
                return (op2.lcl.lclNum == that->op2.lcl.lclNum) &&
                    (!vnBased || op2.lcl.ssaNum == that->op2.lcl.ssaNum);

            case O2K_SUBRANGE:
                return ((op2.u2.loBound == that->op2.u2.loBound) &&
                        (op2.u2.hiBound == that->op2.u2.hiBound));

            case O2K_INVALID:
                // we will return false
                break;

            default:
                assert(!"Unexpected value for op2.kind in AssertionDsc.");
                break;
            }
            return false;
        }


        bool Complementary(AssertionDsc* that, bool vnBased)
        {
            return ComplementaryKind(assertionKind, that->assertionKind) &&
                HasSameOp1(that, vnBased) && HasSameOp2(that, vnBased);
        }

        bool Equals(AssertionDsc* that, bool vnBased)
        {
            return (assertionKind == that->assertionKind) &&
                HasSameOp1(that, vnBased) && HasSameOp2(that, vnBased);
        }
    };

    typedef unsigned short AssertionIndex;

protected:
    static fgWalkPreFn optAddCopiesCallback;
    static fgWalkPreFn optVNAssertionPropCurStmtVisitor;
    unsigned optAddCopyLclNum;
    GenTreePtr optAddCopyAsgnNode;

    bool optLocalAssertionProp;  // indicates that we are performing local assertion prop
    bool optAssertionPropagated; // set to true if we modified the trees
    bool optAssertionPropagatedCurrentStmt;
#ifdef DEBUG
    GenTreePtr optAssertionPropCurrentTree;
#endif
    AssertionIndex* optComplementaryAssertionMap;
    ExpandArray<ASSERT_TP>* optAssertionDep; // table that holds dependent assertions (assertions 
                                             // using the value of a local var) for each local var
    AssertionDsc* optAssertionTabPrivate;  // table that holds info about value assignments
    AssertionIndex optAssertionCount;      // total number of assertions in the assertion table
    AssertionIndex optMaxAssertionCount;

public :

    void optVnNonNullPropCurStmt(BasicBlock* block, GenTreePtr stmt, GenTreePtr tree);
    fgWalkResult optVNConstantPropCurStmt(BasicBlock* block, GenTreePtr stmt, GenTreePtr tree);
    GenTreePtr optVNConstantPropOnRelOp(GenTreePtr tree);
    GenTreePtr optVNConstantPropOnJTrue(BasicBlock* block, GenTreePtr stmt, GenTreePtr test);
    GenTreePtr optVNConstantPropOnTree(BasicBlock* block, GenTreePtr stmt, GenTreePtr tree);
    GenTreePtr optPrepareTreeForReplacement(GenTreePtr extractTree, GenTreePtr replaceTree);

    AssertionIndex GetAssertionCount()
    {
        return optAssertionCount;
    }
    ASSERT_TP* bbJtrueAssertionOut;
    typedef SimplerHashTable<ValueNum, SmallPrimitiveKeyFuncs<ValueNum>, ASSERT_TP, JitSimplerHashBehavior> ValueNumToAssertsMap;
    ValueNumToAssertsMap* optValueNumToAsserts;

    static const AssertionIndex NO_ASSERTION_INDEX = 0;

    // Assertion prop helpers.
    ASSERT_TP& GetAssertionDep(unsigned lclNum);
    AssertionDsc* optGetAssertion(AssertionIndex assertIndex);
    void optAssertionInit(bool isLocalProp);
    void optAssertionTraitsInit(AssertionIndex assertionCount);
#if LOCAL_ASSERTION_PROP
    void optAssertionReset(AssertionIndex limit);
    void optAssertionRemove(AssertionIndex index);
#endif

    // Assertion prop data flow functions.
    void optAssertionPropMain();
    GenTreePtr optVNAssertionPropCurStmt(BasicBlock* block, GenTreePtr stmt);
    bool optIsTreeKnownIntValue(bool vnBased, GenTreePtr tree, ssize_t* pConstant, unsigned* pIconFlags);
    ASSERT_TP* optInitAssertionDataflowFlags();
    ASSERT_TP* optComputeAssertionGen();

    // Assertion Gen functions.
    void optAssertionGen (GenTreePtr tree);
    AssertionIndex optAssertionGenPhiDefn(GenTreePtr tree);
    AssertionIndex optCreateJTrueBoundsAssertion(GenTreePtr tree);
    AssertionIndex optAssertionGenJtrue (GenTreePtr tree);
    AssertionIndex optCreateJtrueAssertions(GenTreePtr op1, GenTreePtr op2, Compiler::optAssertionKind assertionKind);
    AssertionIndex optFindComplementary (AssertionIndex assertionIndex);
    void optMapComplementary (AssertionIndex assertionIndex, AssertionIndex index);

    // Assertion creation functions.
    AssertionIndex optCreateAssertion(GenTreePtr op1, GenTreePtr op2, optAssertionKind assertionKind);
    AssertionIndex optCreateAssertion(GenTreePtr op1, GenTreePtr op2, optAssertionKind assertionKind, AssertionDsc* assertion);
    void optCreateComplementaryAssertion(AssertionIndex assertionIndex, GenTreePtr op1, GenTreePtr op2);

    bool optAssertionVnInvolvesNan(AssertionDsc* assertion);
    AssertionIndex optAddAssertion (AssertionDsc* assertion);
    void optAddVnAssertionMapping(ValueNum vn, AssertionIndex index);
#ifdef DEBUG
    void optPrintVnAssertionMapping();
#endif
    ASSERT_TP optGetVnMappedAssertions(ValueNum vn);

    // Used for respective assertion propagations.
    AssertionIndex optAssertionIsSubrange(GenTreePtr tree, var_types toType, ASSERT_VALARG_TP assertions);
    AssertionIndex optAssertionIsSubtype(GenTreePtr tree, GenTreePtr methodTableArg, ASSERT_VALARG_TP assertions);
    AssertionIndex optAssertionIsNonNullInternal(GenTreePtr op, ASSERT_VALARG_TP assertions);
    bool optAssertionIsNonNull(GenTreePtr op, ASSERT_VALARG_TP assertions DEBUGARG(bool* pVnBased) DEBUGARG(AssertionIndex* pIndex));

    // Used for Relop propagation.
    AssertionIndex optGlobalAssertionIsEqualOrNotEqual(ASSERT_VALARG_TP assertions, GenTreePtr op1, GenTreePtr op2);
    AssertionIndex optLocalAssertionIsEqualOrNotEqual(optOp1Kind op1Kind, unsigned lclNum, optOp2Kind op2Kind, ssize_t cnsVal, ASSERT_VALARG_TP assertions);

    // Assertion prop for lcl var functions.
    bool optAssertionProp_LclVarTypeCheck(GenTreePtr tree, LclVarDsc* lclVarDsc, LclVarDsc* copyVarDsc);
    GenTreePtr optCopyAssertionProp(AssertionDsc* curAssertion, GenTreePtr tree, GenTreePtr stmt DEBUGARG(AssertionIndex index));
    GenTreePtr optConstantAssertionProp(AssertionDsc* curAssertion, const GenTreePtr tree, const GenTreePtr stmt DEBUGARG(AssertionIndex index));
    GenTreePtr optVnConstantAssertionProp(const GenTreePtr tree, const GenTreePtr stmt);

    // Assertion propagation functions.
    GenTreePtr optAssertionProp(ASSERT_VALARG_TP assertions, const GenTreePtr tree, const GenTreePtr stmt);
    GenTreePtr optAssertionProp_LclVar(ASSERT_VALARG_TP assertions, const GenTreePtr tree, const GenTreePtr stmt);
    GenTreePtr optAssertionProp_Ind(ASSERT_VALARG_TP assertions, const GenTreePtr tree, const GenTreePtr stmt);
    GenTreePtr optAssertionProp_Cast(ASSERT_VALARG_TP assertions, const GenTreePtr tree, const GenTreePtr stmt);
    GenTreePtr optAssertionProp_Call(ASSERT_VALARG_TP assertions, const GenTreePtr tree, const GenTreePtr stmt);
    GenTreePtr optAssertionProp_RelOp(ASSERT_VALARG_TP assertions, const GenTreePtr tree, const GenTreePtr stmt);
    GenTreePtr optAssertionProp_Comma(ASSERT_VALARG_TP assertions, const GenTreePtr tree, const GenTreePtr stmt);
    GenTreePtr optAssertionProp_BndsChk(ASSERT_VALARG_TP assertions, const GenTreePtr tree, const GenTreePtr stmt);
    GenTreePtr optAssertionPropGlobal_RelOp(ASSERT_VALARG_TP assertions, const GenTreePtr tree, const GenTreePtr stmt);
    GenTreePtr optAssertionPropLocal_RelOp(ASSERT_VALARG_TP assertions, const GenTreePtr tree, const GenTreePtr stmt);
    GenTreePtr optAssertionProp_Update(const GenTreePtr newTree, const GenTreePtr tree, const GenTreePtr stmt);
    GenTreePtr optNonNullAssertionProp_Call(ASSERT_VALARG_TP assertions, const GenTreePtr tree, const GenTreePtr stmt);

    // Implied assertion functions.
    void optImpliedAssertions(AssertionIndex assertionIndex, ASSERT_TP& activeAssertions);
    void optImpliedByTypeOfAssertions(ASSERT_TP& activeAssertions);
    void optImpliedByCopyAssertion(AssertionDsc* copyAssertion, AssertionDsc* depAssertion, ASSERT_TP& result);
    void optImpliedByConstAssertion(AssertionDsc* curAssertion, ASSERT_TP& result);

    ASSERT_VALRET_TP optNewFullAssertSet();
    ASSERT_VALRET_TP optNewEmptyAssertSet();

#ifdef DEBUG
    void optPrintAssertion(AssertionDsc*  newAssertion, AssertionIndex assertionIndex=0);
    void optDebugCheckAssertion(AssertionDsc* assertion);
    void optDebugCheckAssertions(AssertionIndex AssertionIndex);
#endif
    void optAddCopies();
#endif // ASSERTION_PROP

    /**************************************************************************
     *                          Range checks
     *************************************************************************/

public :
    struct LoopCloneVisitorInfo
    {
        LoopCloneContext* context;
        unsigned loopNum;
        GenTreePtr stmt;
        LoopCloneVisitorInfo(LoopCloneContext* context, unsigned loopNum, GenTreePtr stmt)
            : context(context)
            , loopNum(loopNum)
            , stmt(nullptr) {}
    };

    bool                optIsStackLocalInvariant(unsigned loopNum, unsigned lclNum);
    bool                optExtractArrIndex(GenTreePtr tree, ArrIndex* result, unsigned lhsNum);
    bool                optReconstructArrIndex(GenTreePtr tree, ArrIndex* result, unsigned lhsNum);
    bool                optIdentifyLoopOptInfo(unsigned loopNum, LoopCloneContext* context);
    static fgWalkPreFn  optCanOptimizeByLoopCloningVisitor;
    fgWalkResult        optCanOptimizeByLoopCloning(GenTreePtr tree, LoopCloneVisitorInfo* info);
    void                optObtainLoopCloningOpts(LoopCloneContext* context);
    bool                optIsLoopClonable(unsigned loopInd);

    bool                optCanCloneLoops();

#ifdef DEBUG
    void                optDebugLogLoopCloning(BasicBlock* block, GenTreePtr insertBefore);
#endif
    void                optPerformStaticOptimizations(unsigned loopNum, LoopCloneContext* context DEBUGARG(bool fastPath));
    bool                optComputeDerefConditions(unsigned loopNum, LoopCloneContext* context);
    bool                optDeriveLoopCloningConditions(unsigned loopNum, LoopCloneContext* context);
    BasicBlock*         optInsertLoopChoiceConditions(LoopCloneContext* context, unsigned loopNum, BasicBlock* head, BasicBlock* slow);
    void                optInsertLoopCloningStress(BasicBlock* head);

#if COUNT_RANGECHECKS
    static unsigned     optRangeChkRmv;
    static unsigned     optRangeChkAll;
#endif

protected :
    struct arraySizes
    {
        unsigned        arrayVar;
        int            arrayDim;

        #define         MAX_ARRAYS 4 // a magic max number of arrays tracked for bounds check elimination
    };
     
    struct  RngChkDsc
    {
        RngChkDsc *     rcdNextInBucket;    // used by the hash table

        unsigned short  rcdHashValue;       // to make matching faster
        unsigned short  rcdIndex;           // 0..optRngChkCount-1

        GenTreePtr      rcdTree;            // the array index tree
    };

    unsigned            optRngChkCount;
    static const size_t optRngChkHashSize;

    ssize_t             optGetArrayRefScaleAndIndex(GenTreePtr mul,
                                            GenTreePtr *pIndex
                                            DEBUGARG(bool bRngChk));
    GenTreePtr          optFindLocalInit   (BasicBlock *block,
                                            GenTreePtr local,
                                            VARSET_TP* pKilledInOut,
                                            bool* isKilledAfterInit);

#if FANCY_ARRAY_OPT
    bool                optIsNoMore        (GenTreePtr op1, GenTreePtr op2,
                                            int add1 = 0,   int add2 = 0);
#endif

    bool                optReachWithoutCall(BasicBlock * srcBB,
                                            BasicBlock * dstBB);

protected :

    bool                optLoopsMarked;

/*
XXXXXXXXXXXXXXXXXXXXXXXXXXXXXXXXXXXXXXXXXXXXXXXXXXXXXXXXXXXXXXXXXXXXXXXXXXXXXXX
XXXXXXXXXXXXXXXXXXXXXXXXXXXXXXXXXXXXXXXXXXXXXXXXXXXXXXXXXXXXXXXXXXXXXXXXXXXXXXX
XX                                                                           XX
XX                           RegAlloc                                        XX
XX                                                                           XX
XX  Does the register allocation and puts the remaining lclVars on the stack XX
XX                                                                           XX
XXXXXXXXXXXXXXXXXXXXXXXXXXXXXXXXXXXXXXXXXXXXXXXXXXXXXXXXXXXXXXXXXXXXXXXXXXXXXXX
XXXXXXXXXXXXXXXXXXXXXXXXXXXXXXXXXXXXXXXXXXXXXXXXXXXXXXXXXXXXXXXXXXXXXXXXXXXXXXX
*/


public :

#ifndef LEGACY_BACKEND
    bool                doLSRA() const { return true; }
#else // LEGACY_BACKEND
    bool                doLSRA() const { return false; }
#endif // LEGACY_BACKEND

#ifdef LEGACY_BACKEND
    void                raInit      ();
    void                raAssignVars();  // register allocation
#endif // LEGACY_BACKEND

    VARSET_TP           raRegVarsMask;   // Set of all enregistered variables (not including FEATURE_STACK_FP_X87 enregistered variables)
    regNumber           raUpdateRegStateForArg(RegState *regState, LclVarDsc *argDsc);

    void                raMarkStkVars       ();

protected:

    // Some things are used by both LSRA and regpredict allocators.

    FrameType           rpFrameType;
    bool                rpMustCreateEBPCalled;          // Set to true after we have called rpMustCreateEBPFrame once

#ifdef LEGACY_BACKEND
    regMaskTP           rpMaskPInvokeEpilogIntf;        // pinvoke epilog trashes esi/edi holding stack args needed to setup tail call's args
#endif // LEGACY_BACKEND

    bool                rpMustCreateEBPFrame(INDEBUG(const char **  wbReason));

#if FEATURE_FP_REGALLOC
    enum enumConfigRegisterFP
    {
        CONFIG_REGISTER_FP_NONE         = 0x0,
        CONFIG_REGISTER_FP_CALLEE_TRASH = 0x1,
        CONFIG_REGISTER_FP_CALLEE_SAVED = 0x2,
        CONFIG_REGISTER_FP_FULL         = 0x3,
    };
    enumConfigRegisterFP   raConfigRegisterFP();
#endif // FEATURE_FP_REGALLOC

public:
    regMaskTP              raConfigRestrictMaskFP();

private:
#ifndef LEGACY_BACKEND
    LinearScanInterface*  m_pLinearScan;                // Linear Scan allocator
#else // LEGACY_BACKEND
    unsigned            raAvoidArgRegMask;              // Mask of incoming argument registers that we may need to avoid
    VARSET_TP           raLclRegIntf[REG_COUNT];        // variable to register interference graph
    bool                raNewBlocks;                    // True is we added killing blocks for FPU registers
    unsigned            rpPasses;                       // Number of passes made by the register predicter
    unsigned            rpPassesMax;                    // Maximum number of passes made by the register predicter
    unsigned            rpPassesPessimize;              // Number of passes non-pessimizing made by the register predicter
    unsigned            rpStkPredict;                   // Weighted count of variables were predicted STK (lower means register allocation is better)
    unsigned            rpPredictSpillCnt;              // Predicted number of integer spill tmps for the current tree
    regMaskTP           rpPredictAssignMask;            // Mask of registers to consider in rpPredictAssignRegVars()
    VARSET_TP           rpLastUseVars;                  // Set of last use variables in rpPredictTreeRegUse
    VARSET_TP           rpUseInPlace;                   // Set of variables that we used in place
    int                 rpAsgVarNum;                    // VarNum for the target of GT_ASG node
    bool                rpPredictAssignAgain;           // Must rerun the rpPredictAssignRegVars()
    bool                rpAddedVarIntf;                 // Set to true if we need to add a new var intf
    bool                rpLostEnreg;                    // Set to true if we lost an enregister var that had lvDependReg set
    bool                rpReverseEBPenreg;              // Decided to reverse the enregistration of EBP
public:
    bool                rpRegAllocDone;                 // Set to true after we have completed register allocation
private:
    regMaskTP           rpPredictMap[PREDICT_COUNT];    // Holds the regMaskTP for each of the enum values

    void                raSetupArgMasks(RegState *r);

    const regNumber*    raGetRegVarOrder    (var_types   regType, 
                                             unsigned *  wbVarOrderSize);
#ifdef DEBUG
    void                raDumpVarIntf       ();         // Dump the variable to variable interference graph
    void                raDumpRegIntf       ();         // Dump the variable to register interference graph
#endif
    void                raAdjustVarIntf     ();

    regMaskTP           rpPredictRegMask    (rpPredictReg   predictReg, 
                                             var_types      type);

    bool                rpRecordRegIntf     (regMaskTP      regMask,
                                             VARSET_VALARG_TP life
                                   DEBUGARG( const char *   msg));

    bool                rpRecordVarIntf     (unsigned       varNum,
                                             VARSET_VALARG_TP intfVar
                                   DEBUGARG( const char *   msg));
    regMaskTP           rpPredictRegPick    (var_types      type,
                                             rpPredictReg   predictReg,
                                             regMaskTP      lockedRegs);

    regMaskTP           rpPredictGrabReg    (var_types      type,
                                             rpPredictReg   predictReg,
                                             regMaskTP      lockedRegs);

    static fgWalkPreFn  rpMarkRegIntf;

    regMaskTP           rpPredictAddressMode(GenTreePtr     tree,
                                             var_types      type,
                                             regMaskTP      lockedRegs,
                                             regMaskTP      rsvdRegs,
                                             GenTreePtr     lenCSE);

    void                rpPredictRefAssign  (unsigned       lclNum);

    regMaskTP           rpPredictBlkAsgRegUse(GenTreePtr    tree,
                                              rpPredictReg  predictReg,
                                              regMaskTP     lockedRegs,
                                              regMaskTP     rsvdRegs);

    regMaskTP           rpPredictTreeRegUse (GenTreePtr     tree,
                                             rpPredictReg   predictReg,
                                             regMaskTP      lockedRegs,
                                             regMaskTP      rsvdRegs);

    regMaskTP           rpPredictAssignRegVars(regMaskTP    regAvail);

    void                rpPredictRegUse     ();         // Entry point

    unsigned            raPredictTreeRegUse (GenTreePtr     tree);
    unsigned            raPredictListRegUse (GenTreePtr     list);

    void                raSetRegVarOrder    (var_types      regType,
                                             regNumber *    customVarOrder,
                                             unsigned *     customVarOrderSize,
                                             regMaskTP      prefReg,
                                             regMaskTP      avoidReg);

    // We use (unsigned)-1 as an uninitialized sentinel for rpStkPredict and
    // also as the maximum value of lvRefCntWtd. Don't allow overflow, and
    // saturate at UINT_MAX - 1, to avoid using the sentinel.
    void                raAddToStkPredict(unsigned val)
    {
        unsigned newStkPredict = rpStkPredict + val;
        if ((newStkPredict < rpStkPredict) || (newStkPredict == UINT_MAX))
            rpStkPredict = UINT_MAX - 1;
        else
            rpStkPredict = newStkPredict;
    }

#ifdef  DEBUG
#if !FEATURE_FP_REGALLOC
    void                raDispFPlifeInfo    ();
#endif
#endif

    regMaskTP           genReturnRegForTree (GenTreePtr tree);
#endif // LEGACY_BACKEND

    /* raIsVarargsStackArg is called by raMaskStkVars and by
       lvaSortByRefCount.  It identifies the special case
       where a varargs function has a parameter passed on the
       stack, other than the special varargs handle.  Such parameters
       require special treatment, because they cannot be tracked
       by the GC (their offsets in the stack are not known
       at compile time).
    */

    bool                raIsVarargsStackArg(unsigned lclNum)
    {
#ifdef _TARGET_X86_

        LclVarDsc *varDsc = &lvaTable[lclNum];

        assert(varDsc->lvIsParam);

        return (info.compIsVarArgs &&
                !varDsc->lvIsRegArg &&
                (lclNum != lvaVarargsHandleArg));

#else // _TARGET_X86_

        return false;

#endif // _TARGET_X86_
    }

#ifdef LEGACY_BACKEND
    // Records the current prediction, if it's better than any previous recorded prediction.
    void rpRecordPrediction();
    // Applies the best recorded prediction, if one exists and is better than the current prediction.
    void rpUseRecordedPredictionIfBetter();

    // Data members used in the methods above.
    unsigned rpBestRecordedStkPredict;
    struct VarRegPrediction
    {
        bool           m_isEnregistered;
        regNumberSmall m_regNum;
        regNumberSmall m_otherReg;
    };
    VarRegPrediction* rpBestRecordedPrediction;
#endif // LEGACY_BACKEND

/*
XXXXXXXXXXXXXXXXXXXXXXXXXXXXXXXXXXXXXXXXXXXXXXXXXXXXXXXXXXXXXXXXXXXXXXXXXXXXXXX
XXXXXXXXXXXXXXXXXXXXXXXXXXXXXXXXXXXXXXXXXXXXXXXXXXXXXXXXXXXXXXXXXXXXXXXXXXXXXXX
XX                                                                           XX
XX                           EEInterface                                     XX
XX                                                                           XX
XX   Get to the class and method info from the Execution Engine given        XX
XX   tokens for the class and method                                         XX
XX                                                                           XX
XXXXXXXXXXXXXXXXXXXXXXXXXXXXXXXXXXXXXXXXXXXXXXXXXXXXXXXXXXXXXXXXXXXXXXXXXXXXXXX
XXXXXXXXXXXXXXXXXXXXXXXXXXXXXXXXXXXXXXXXXXXXXXXXXXXXXXXXXXXXXXXXXXXXXXXXXXXXXXX
*/

public :

    /* These are the different addressing modes used to access a local var.
     * The JIT has to report the location of the locals back to the EE
     * for debugging purposes.
     */

    enum siVarLocType
    {
        VLT_REG,
        VLT_REG_BYREF,      // this type is currently only used for value types on X64
        VLT_REG_FP,
        VLT_STK,
        VLT_STK_BYREF,      // this type is currently only used for value types on X64
        VLT_REG_REG,
        VLT_REG_STK,
        VLT_STK_REG,
        VLT_STK2,
        VLT_FPSTK,
        VLT_FIXED_VA,

        VLT_COUNT,
        VLT_INVALID
    };

    struct siVarLoc
    {
        siVarLocType    vlType;

        union
        {
            // VLT_REG/VLT_REG_FP -- Any pointer-sized enregistered value (TYP_INT, TYP_REF, etc)
            // eg. EAX
            // VLT_REG_BYREF -- the specified register contains the address of the variable
            // eg. [EAX]

            struct
            {
                regNumber   vlrReg;
            }
                        vlReg;

            // VLT_STK       -- Any 32 bit value which is on the stack
            // eg. [ESP+0x20], or [EBP-0x28]
            // VLT_STK_BYREF -- the specified stack location contains the address of the variable
            // eg. mov EAX, [ESP+0x20]; [EAX]

            struct
            {
                regNumber       vlsBaseReg;
                NATIVE_OFFSET   vlsOffset;
            }
                        vlStk;

            // VLT_REG_REG -- TYP_LONG/TYP_DOUBLE with both DWords enregistered
            // eg. RBM_EAXEDX

            struct
            {
                regNumber       vlrrReg1;
                regNumber       vlrrReg2;
            }
                        vlRegReg;

            // VLT_REG_STK -- Partly enregistered TYP_LONG/TYP_DOUBLE
            // eg { LowerDWord=EAX UpperDWord=[ESP+0x8] }

            struct
            {
                regNumber       vlrsReg;

                struct
                {
                    regNumber       vlrssBaseReg;
                    NATIVE_OFFSET   vlrssOffset;
                }
                            vlrsStk;
            }
                        vlRegStk;

            // VLT_STK_REG -- Partly enregistered TYP_LONG/TYP_DOUBLE
            // eg { LowerDWord=[ESP+0x8] UpperDWord=EAX }

            struct
            {
                struct
                {
                    regNumber       vlsrsBaseReg;
                    NATIVE_OFFSET   vlsrsOffset;
                }
                            vlsrStk;

                regNumber   vlsrReg;
            }
                        vlStkReg;

            // VLT_STK2 -- Any 64 bit value which is on the stack, in 2 successsive DWords
            // eg 2 DWords at [ESP+0x10]

            struct
            {
                regNumber       vls2BaseReg;
                NATIVE_OFFSET   vls2Offset;
            }
                        vlStk2;

            // VLT_FPSTK -- enregisterd TYP_DOUBLE (on the FP stack)
            // eg. ST(3). Actually it is ST("FPstkHeight - vpFpStk")

            struct
            {
                unsigned        vlfReg;
            }
                        vlFPstk;

            // VLT_FIXED_VA -- fixed argument of a varargs function.
            // The argument location depends on the size of the variable
            // arguments (...). Inspecting the VARARGS_HANDLE indicates the
            // location of the first arg. This argument can then be accessed
            // relative to the position of the first arg

            struct
            {
                unsigned        vlfvOffset;
            }
                        vlFixedVarArg;

            // VLT_MEMORY

            struct
            {
                void        *rpValue; // pointer to the in-process
                                      // location of the value.
            } vlMemory;

        };

        // Helper functions

        bool        vlIsInReg(regNumber reg);
        bool        vlIsOnStk(regNumber reg, signed offset);
    };

    /*************************************************************************/

public :

    // Get handles

    void                        eeGetCallInfo       (CORINFO_RESOLVED_TOKEN * pResolvedToken, 
                                                     CORINFO_RESOLVED_TOKEN * pConstrainedToken,
                                                     CORINFO_CALLINFO_FLAGS flags,
                                                     CORINFO_CALL_INFO* pResult);
    inline CORINFO_CALLINFO_FLAGS addVerifyFlag(CORINFO_CALLINFO_FLAGS flags);

    void                        eeGetFieldInfo      ( CORINFO_RESOLVED_TOKEN * pResolvedToken,
                                                      CORINFO_ACCESS_FLAGS  flags,
                                                      CORINFO_FIELD_INFO    *pResult);

    // Get the flags

    BOOL                        eeIsValueClass      (CORINFO_CLASS_HANDLE clsHnd);

#if defined(DEBUG) || defined(FEATURE_JIT_METHOD_PERF) || defined(FEATURE_SIMD)

    bool IsSuperPMIException(unsigned code)
    {
        // Copied from NDP\clr\src\ToolBox\SuperPMI\SuperPMI-Shared\ErrorHandling.h

        const unsigned EXCEPTIONCODE_DebugBreakorAV = 0xe0421000;
        const unsigned EXCEPTIONCODE_MC             = 0xe0422000;
        const unsigned EXCEPTIONCODE_LWM            = 0xe0423000;
        const unsigned EXCEPTIONCODE_SASM           = 0xe0424000;
        const unsigned EXCEPTIONCODE_SSYM           = 0xe0425000;
        const unsigned EXCEPTIONCODE_CALLUTILS      = 0xe0426000;
        const unsigned EXCEPTIONCODE_TYPEUTILS      = 0xe0427000;
        const unsigned EXCEPTIONCODE_ASSERT         = 0xe0440000;

        switch (code)
        {
        case EXCEPTIONCODE_DebugBreakorAV:
        case EXCEPTIONCODE_MC:
        case EXCEPTIONCODE_LWM:
        case EXCEPTIONCODE_SASM:
        case EXCEPTIONCODE_SSYM:
        case EXCEPTIONCODE_CALLUTILS:
        case EXCEPTIONCODE_TYPEUTILS:
        case EXCEPTIONCODE_ASSERT:
            return true;
        default:
            return false;
        }
    }

    const char*                 eeGetMethodName     (CORINFO_METHOD_HANDLE  hnd, const char** className);
    const char*                 eeGetMethodFullName (CORINFO_METHOD_HANDLE  hnd);

    bool                        eeIsNativeMethod(CORINFO_METHOD_HANDLE method);
    CORINFO_METHOD_HANDLE       eeGetMethodHandleForNative(CORINFO_METHOD_HANDLE method);
#endif

    var_types                   eeGetArgType        (CORINFO_ARG_LIST_HANDLE list, CORINFO_SIG_INFO* sig);
    var_types                   eeGetArgType        (CORINFO_ARG_LIST_HANDLE list, CORINFO_SIG_INFO* sig, bool* isPinned);
    unsigned                    eeGetArgSize        (CORINFO_ARG_LIST_HANDLE list, CORINFO_SIG_INFO* sig);

    // VOM info, method sigs

    void                        eeGetSig            (unsigned               sigTok,
                                                     CORINFO_MODULE_HANDLE  scope,
                                                     CORINFO_CONTEXT_HANDLE context,
                                                     CORINFO_SIG_INFO*      retSig);

    void                        eeGetCallSiteSig    (unsigned               sigTok,
                                                     CORINFO_MODULE_HANDLE  scope,
                                                     CORINFO_CONTEXT_HANDLE context,
                                                     CORINFO_SIG_INFO*      retSig);

    void                        eeGetMethodSig      (CORINFO_METHOD_HANDLE  methHnd,
                                                     CORINFO_SIG_INFO*      retSig,
                                                     CORINFO_CLASS_HANDLE owner = NULL);

    // Method entry-points, instrs

    void    *                   eeGetFieldAddress   (CORINFO_FIELD_HANDLE   handle,
                                                     void **       *ppIndir);

    CORINFO_METHOD_HANDLE       eeMarkNativeTarget(CORINFO_METHOD_HANDLE method);

    CORINFO_EE_INFO             eeInfo;
    bool                        eeInfoInitialized;

    CORINFO_EE_INFO *           eeGetEEInfo();

    // Gets the offset of a SDArray's first element
    unsigned                    eeGetArrayDataOffset(var_types type);
    // Gets the offset of a MDArray's first element
    unsigned                    eeGetMDArrayDataOffset(var_types type, unsigned rank);

    GenTreePtr                  eeGetPInvokeCookie(CORINFO_SIG_INFO *szMetaSig);

    // Returns the page size for the target machine as reported by the EE.
    inline size_t               eeGetPageSize()
    {
#if COR_JIT_EE_VERSION > 460
        return eeGetEEInfo()->osPageSize;
#else // COR_JIT_EE_VERSION <= 460
        return CORINFO_PAGE_SIZE;
#endif // COR_JIT_EE_VERSION > 460
    }

    // Returns the frame size at which we will generate a loop to probe the stack.
    inline size_t               getVeryLargeFrameSize()
    {
#ifdef _TARGET_ARM_
        // The looping probe code is 40 bytes, whereas the straight-line probing for
        // the (0x2000..0x3000) case is 44, so use looping for anything 0x2000 bytes
        // or greater, to generate smaller code.
        return 2 * eeGetPageSize();
#else
        return 3 * eeGetPageSize();
#endif
    }

    inline bool                 generateCFIUnwindCodes()
    {
#if COR_JIT_EE_VERSION > 460 && defined(UNIX_AMD64_ABI)
        return eeGetEEInfo()->targetAbi == CORINFO_CORERT_ABI;
#else
        return false;
#endif
    }

    // Exceptions

    unsigned                    eeGetEHcount        (CORINFO_METHOD_HANDLE handle);

    // Debugging support - Line number info

    void                        eeGetStmtOffsets();

    unsigned                    eeBoundariesCount;

    struct      boundariesDsc
    {
        UNATIVE_OFFSET  nativeIP;
        IL_OFFSET       ilOffset;
        unsigned        sourceReason;
    }
                              * eeBoundaries;   // Boundaries to report to EE
    void                        eeSetLIcount        (unsigned       count);
    void                        eeSetLIinfo         (unsigned       which,
                                                     UNATIVE_OFFSET offs,
                                                     unsigned       srcIP,
                                                     bool           stkEmpty,
                                                     bool           callInstruction);
    void                        eeSetLIdone         ();

#ifdef DEBUG
    static void                 eeDispILOffs(IL_OFFSET offs);
    static void                 eeDispLineInfo(const boundariesDsc* line);
    void                        eeDispLineInfos();
#endif // DEBUG

    // Debugging support - Local var info

    void                        eeGetVars           ();

    unsigned                    eeVarsCount;

    struct VarResultInfo
    {
        UNATIVE_OFFSET  startOffset;
        UNATIVE_OFFSET  endOffset;
        DWORD           varNumber;
        siVarLoc        loc;
    }
                              * eeVars;
    void                        eeSetLVcount        (unsigned       count);
    void                        eeSetLVinfo         (unsigned       which,
                                                     UNATIVE_OFFSET startOffs,
                                                     UNATIVE_OFFSET length,
                                                     unsigned       varNum,
                                                     unsigned       LVnum,
                                                     VarName        namex,
                                                     bool           avail,
                                                     const siVarLoc &loc);
    void                        eeSetLVdone         ();

#ifdef DEBUG
    void                        eeDispVar           (ICorDebugInfo::NativeVarInfo* var);
    void                        eeDispVars          (CORINFO_METHOD_HANDLE           ftn,
                                                     ULONG32                         cVars,
                                                     ICorDebugInfo::NativeVarInfo*   vars);
#endif // DEBUG

    // ICorJitInfo wrappers

    void                        eeReserveUnwindInfo(BOOL isFunclet,
                                                    BOOL isColdCode,
                                                    ULONG unwindSize);

    void                        eeAllocUnwindInfo(BYTE*  pHotCode,
                                                  BYTE*  pColdCode,
                                                  ULONG  startOffset,
                                                  ULONG  endOffset,
                                                  ULONG  unwindSize,
                                                  BYTE*  pUnwindBlock,
                                                  CorJitFuncKind funcKind);

    void                        eeSetEHcount(unsigned cEH);

    void                        eeSetEHinfo(unsigned                 EHnumber,
                                            const CORINFO_EH_CLAUSE* clause);


    WORD                        eeGetRelocTypeHint(void * target);

    // ICorStaticInfo wrapper functions

    bool eeTryResolveToken(CORINFO_RESOLVED_TOKEN* resolvedToken);

#if defined(FEATURE_UNIX_AMD64_STRUCT_PASSING)
#ifdef DEBUG
    static void                 dumpSystemVClassificationType(SystemVClassificationType ct);
#endif // DEBUG

    void                        eeGetSystemVAmd64PassStructInRegisterDescriptor(/*IN*/  CORINFO_CLASS_HANDLE structHnd,
                                                                                /*OUT*/ SYSTEMV_AMD64_CORINFO_STRUCT_REG_PASSING_DESCRIPTOR* structPassInRegDescPtr);
#endif // FEATURE_UNIX_AMD64_STRUCT_PASSING


    template<typename ParamType>
    bool eeRunWithErrorTrap(void (*function)(ParamType*), ParamType* param)
    {
        return eeRunWithErrorTrapImp(reinterpret_cast<void (*)(void*)>(function), reinterpret_cast<void*>(param));
    }

    bool eeRunWithErrorTrapImp(void (*function)(void*), void* param);

    // Utility functions

    const char *                eeGetFieldName      (CORINFO_FIELD_HANDLE   fieldHnd,
                                                     const char **  classNamePtr = NULL);

#if defined(DEBUG)
    const wchar_t *             eeGetCPString       (size_t stringHandle);
#endif

    const char*                 eeGetClassName      (CORINFO_CLASS_HANDLE clsHnd);

    static CORINFO_METHOD_HANDLE eeFindHelper       (unsigned       helper);
    static CorInfoHelpFunc      eeGetHelperNum      (CORINFO_METHOD_HANDLE  method);

    static fgWalkPreFn          CountSharedStaticHelper;
    static bool                 IsSharedStaticHelper (GenTreePtr tree);
    static bool                 IsTreeAlwaysHoistable (GenTreePtr tree);

    static CORINFO_FIELD_HANDLE eeFindJitDataOffs   (unsigned       jitDataOffs);
        // returns true/false if 'field' is a Jit Data offset
    static bool                 eeIsJitDataOffs     (CORINFO_FIELD_HANDLE   field);
        // returns a number < 0 if 'field' is not a Jit Data offset, otherwise the data offset (limited to 2GB)
    static int                  eeGetJitDataOffs    (CORINFO_FIELD_HANDLE   field);

/*****************************************************************************/

public :

    void                tmpInit          ();

    enum TEMP_USAGE_TYPE { TEMP_USAGE_FREE, TEMP_USAGE_USED };

    static var_types    tmpNormalizeType (var_types   type);
    TempDsc*            tmpGetTemp       (var_types   type); // get temp for the given type
    void                tmpRlsTemp       (TempDsc*    temp);
    TempDsc*            tmpFindNum       (int         temp, TEMP_USAGE_TYPE usageType = TEMP_USAGE_FREE) const;

    void                tmpEnd           ();
    TempDsc*            tmpListBeg       (TEMP_USAGE_TYPE usageType = TEMP_USAGE_FREE) const;
    TempDsc*            tmpListNxt       (TempDsc* curTemp, TEMP_USAGE_TYPE usageType = TEMP_USAGE_FREE) const;
    void                tmpDone          ();

#ifdef DEBUG
    bool                tmpAllFree       () const;
#endif // DEBUG

#ifndef LEGACY_BACKEND
    void                tmpPreAllocateTemps(var_types type, unsigned count);
#endif // !LEGACY_BACKEND

protected :

#ifdef LEGACY_BACKEND
    unsigned            tmpIntSpillMax;    // number of int-sized spill temps
    unsigned            tmpDoubleSpillMax; // number of double-sized spill temps
#endif // LEGACY_BACKEND

    unsigned            tmpCount;       // Number of temps
    unsigned            tmpSize;        // Size of all the temps
#ifdef DEBUG
public:
    // Used by RegSet::rsSpillChk()
    unsigned            tmpGetCount;    // Temps which haven't been released yet
#endif
private:

    static unsigned     tmpSlot          (unsigned    size); // which slot in tmpFree[] or tmpUsed[] to use

    TempDsc*            tmpFree[TEMP_MAX_SIZE / sizeof(int)];
    TempDsc*            tmpUsed[TEMP_MAX_SIZE / sizeof(int)];

/*
XXXXXXXXXXXXXXXXXXXXXXXXXXXXXXXXXXXXXXXXXXXXXXXXXXXXXXXXXXXXXXXXXXXXXXXXXXXXXXX
XXXXXXXXXXXXXXXXXXXXXXXXXXXXXXXXXXXXXXXXXXXXXXXXXXXXXXXXXXXXXXXXXXXXXXXXXXXXXXX
XX                                                                           XX
XX                           CodeGenerator                                   XX
XX                                                                           XX
XXXXXXXXXXXXXXXXXXXXXXXXXXXXXXXXXXXXXXXXXXXXXXXXXXXXXXXXXXXXXXXXXXXXXXXXXXXXXXX
XXXXXXXXXXXXXXXXXXXXXXXXXXXXXXXXXXXXXXXXXXXXXXXXXXXXXXXXXXXXXXXXXXXXXXXXXXXXXXX
*/

public :

    CodeGenInterface*       codeGen;

#ifdef DEBUGGING_SUPPORT

    //  The following holds information about instr offsets in terms of generated code.

    struct IPmappingDsc
    {
        IPmappingDsc *      ipmdNext;       // next line# record
        IL_OFFSETX          ipmdILoffsx;    // the instr offset
        emitLocation        ipmdNativeLoc;  // the emitter location of the native code corresponding to the IL offset
        bool                ipmdIsLabel;    // Can this code be a branch label?
    };

    // Record the instr offset mapping to the generated code

    IPmappingDsc *      genIPmappingList;
    IPmappingDsc *      genIPmappingLast;

    // Managed RetVal - A side hash table meant to record the mapping from a
    // GT_CALL node to its IL offset.  This info is used to emit sequence points
    // that can be used by debugger to determine the native offset at which the
    // managed RetVal will be available.
    //
    // In fact we can store IL offset in a GT_CALL node.  This was ruled out in 
    // favor of a side table for two reasons: 1) We need IL offset for only those
    // GT_CALL nodes (created during importation) that correspond to an IL call and
    // whose return type is other than TYP_VOID. 2) GT_CALL node is a frequently used
    // structure and IL offset is needed only when generating debuggable code. Therefore
    // it is desirable to avoid memory size penalty in retail scenarios.
    typedef SimplerHashTable<GenTreePtr, PtrKeyFuncs<GenTree>, IL_OFFSETX, JitSimplerHashBehavior> CallSiteILOffsetTable;
    CallSiteILOffsetTable *  genCallSite2ILOffsetMap;
#endif // DEBUGGING_SUPPORT

    unsigned            genReturnLocal;     // Local number for the return value when applicable.
    BasicBlock  *       genReturnBB;        // jumped to when not optimizing for speed.

    // The following properties are part of CodeGenContext.  Getters are provided here for
    // convenience and backward compatibility, but the properties can only be set by invoking
    // the setter on CodeGenContext directly.

    __declspec(property(get = getEmitter)) emitter*         genEmitter;
    emitter*            getEmitter()                        { return codeGen->getEmitter(); }

    const bool          isFramePointerUsed()                { return codeGen->isFramePointerUsed(); }

    __declspec(property(get = getInterruptible, put=setInterruptible)) bool genInterruptible;
    bool                getInterruptible()                  { return codeGen->genInterruptible; }
    void                setInterruptible(bool value)        { codeGen->setInterruptible(value); }

#if DOUBLE_ALIGN
    const bool          genDoubleAlign()                    { return codeGen->doDoubleAlign();  }
    DWORD               getCanDoubleAlign();    // Defined & used only by RegAlloc
#endif // DOUBLE_ALIGN
    __declspec(property(get = getFullPtrRegMap, put=setFullPtrRegMap)) bool genFullPtrRegMap;
    bool                getFullPtrRegMap()                  { return codeGen->genFullPtrRegMap; }
    void                setFullPtrRegMap(bool value)        { codeGen->setFullPtrRegMap(value); }

    
    // Things that MAY belong either in CodeGen or CodeGenContext

#if FEATURE_EH_FUNCLETS
    FuncInfoDsc *       compFuncInfos;
    unsigned short      compCurrFuncIdx;
    unsigned short      compFuncInfoCount;

    unsigned short      compFuncCount() { assert(fgFuncletsCreated); return compFuncInfoCount; }

#else // !FEATURE_EH_FUNCLETS

    // This is a no-op when there are no funclets!
    void                genUpdateCurrentFunclet(BasicBlock * block) { return; }

    FuncInfoDsc         compFuncInfoRoot;

    static
    const unsigned      compCurrFuncIdx = 0;

    unsigned short      compFuncCount() { return 1; }

#endif // !FEATURE_EH_FUNCLETS

    FuncInfoDsc *       funCurrentFunc          ();
    void                funSetCurrentFunc       (unsigned funcIdx);
    FuncInfoDsc *       funGetFunc              (unsigned funcIdx);
    unsigned int        funGetFuncIdx           (BasicBlock *block);


    // LIVENESS


    VARSET_TP           compCurLife;        // current live variables
    GenTreePtr          compCurLifeTree;    // node after which compCurLife has been computed

    template<bool ForCodeGen>
    void                compChangeLife      (VARSET_VALARG_TP      newLife
                                             DEBUGARG( GenTreePtr     tree));

    void                genChangeLife       (VARSET_VALARG_TP      newLife
                                             DEBUGARG( GenTreePtr     tree))
    {
        compChangeLife</*ForCodeGen*/true>(newLife DEBUGARG(tree));
    }

    template<bool ForCodeGen>
    void                compUpdateLife      (GenTreePtr     tree);

    // Updates "compCurLife" to its state after evaluate of "true".  If "pLastUseVars" is
    // non-null, sets "*pLastUseVars" to the set of tracked variables for which "tree" was a last
    // use.  (Can be more than one var in the case of dependently promoted struct vars.)
    template<bool ForCodeGen>
    void                compUpdateLifeVar   (GenTreePtr     tree, VARSET_TP* pLastUseVars = NULL);

    template<bool ForCodeGen>
    inline
    void                compUpdateLife      (VARSET_VALARG_TP newLife);

    // Gets a register mask that represent the kill set for a helper call since 
    // not all JIT Helper calls follow the standard ABI on the target architecture.
    regMaskTP           compHelperCallKillSet (CorInfoHelpFunc helper);

    // Gets a register mask that represent the kill set for a NoGC helper call.
    regMaskTP           compNoGCHelperCallKillSet (CorInfoHelpFunc helper);

#ifdef _TARGET_ARM_
    // Requires that "varDsc" be a promoted struct local variable being passed as an argument, beginning at
    // "firstArgRegNum", which is assumed to have already been aligned to the register alignment restriction of the
    // struct type. Adds bits to "*pArgSkippedRegMask" for any argument registers *not* used in passing "varDsc" -- 
    // i.e., internal "holes" caused by internal alignment constraints.  For example, if the struct contained an int and
    // a double, and we at R0 (on ARM), then R1 would be skipped, and the bit for R1 would be added to the mask.
    void                fgAddSkippedRegsInPromotedStructArg(LclVarDsc* varDsc, 
                                                            unsigned   firstArgRegNum, 
                                                            regMaskTP* pArgSkippedRegMask);
#endif // _TARGET_ARM_

    // If "tree" is a indirection (GT_IND, or GT_OBJ) whose arg is an ADDR, whose arg is a LCL_VAR, return that LCL_VAR node, else NULL.
    static GenTreePtr   fgIsIndirOfAddrOfLocal(GenTreePtr tree);

    // This is indexed by GT_OBJ nodes that are address of promoted struct variables, which
    // have been annotated with the GTF_VAR_DEATH flag.  If such a node is *not* mapped in this
    // table, one may assume that all the (tracked) field vars die at this point.  Otherwise,
    // the node maps to a pointer to a VARSET_TP, containing set bits for each of the tracked field
    // vars of the promoted struct local that go dead at the given node (the set bits are the bits
    // for the tracked var indices of the field vars, as in a live var set).
    NodeToVarsetPtrMap* m_promotedStructDeathVars;

    NodeToVarsetPtrMap* GetPromotedStructDeathVars()
    {
        if (m_promotedStructDeathVars == NULL)
        {
            m_promotedStructDeathVars = new (getAllocator()) NodeToVarsetPtrMap(getAllocator());
        }
        return m_promotedStructDeathVars;
    }


/*
XXXXXXXXXXXXXXXXXXXXXXXXXXXXXXXXXXXXXXXXXXXXXXXXXXXXXXXXXXXXXXXXXXXXXXXXXXXXXXX
XXXXXXXXXXXXXXXXXXXXXXXXXXXXXXXXXXXXXXXXXXXXXXXXXXXXXXXXXXXXXXXXXXXXXXXXXXXXXXX
XX                                                                           XX
XX                           UnwindInfo                                      XX
XX                                                                           XX
XXXXXXXXXXXXXXXXXXXXXXXXXXXXXXXXXXXXXXXXXXXXXXXXXXXXXXXXXXXXXXXXXXXXXXXXXXXXXXX
XXXXXXXXXXXXXXXXXXXXXXXXXXXXXXXXXXXXXXXXXXXXXXXXXXXXXXXXXXXXXXXXXXXXXXXXXXXXXXX
*/

#if !defined(__GNUC__)
#pragma region Unwind information
#endif

public:

    //
    // Infrastructure functions: start/stop/reserve/emit.
    //

    void                unwindBegProlog();
    void                unwindEndProlog();
    void                unwindBegEpilog();
    void                unwindEndEpilog();
    void                unwindReserve();
    void                unwindEmit(void* pHotCode, void* pColdCode);

    //
    // Specific unwind information functions: called by code generation to indicate a particular
    // prolog or epilog unwindable instruction has been generated.
    //

    void                unwindPush(regNumber reg);
    void                unwindAllocStack(unsigned size);
    void                unwindSetFrameReg(regNumber reg, unsigned offset);
    void                unwindSaveReg(regNumber reg, unsigned offset);

#if defined(_TARGET_ARM_)
    void                unwindPushMaskInt(regMaskTP mask);
    void                unwindPushMaskFloat(regMaskTP mask);
    void                unwindPopMaskInt(regMaskTP mask);
    void                unwindPopMaskFloat(regMaskTP mask);
    void                unwindBranch16();   // The epilog terminates with a 16-bit branch (e.g., "bx lr")
    void                unwindNop(unsigned codeSizeInBytes);    // Generate unwind NOP code. 'codeSizeInBytes' is 2 or 4 bytes. Only called via unwindPadding().
    void                unwindPadding();    // Generate a sequence of unwind NOP codes representing instructions between the last instruction and the current location.
#endif // _TARGET_ARM_

#if defined(_TARGET_ARM64_)
    void                unwindNop();
    void                unwindPadding();    // Generate a sequence of unwind NOP codes representing instructions between the last instruction and the current location.
    void                unwindSaveReg(regNumber reg, int offset);                                   // str reg, [sp, #offset]
    void                unwindSaveRegPreindexed(regNumber reg, int offset);                         // str reg, [sp, #offset]!
    void                unwindSaveRegPair(regNumber reg1, regNumber reg2, int offset);              // stp reg1, reg2, [sp, #offset]
    void                unwindSaveRegPairPreindexed(regNumber reg1, regNumber reg2, int offset);    // stp reg1, reg2, [sp, #offset]!
    void                unwindSaveNext();                                                           // unwind code: save_next
    void                unwindReturn(regNumber reg);                                                // ret lr
#endif // defined(_TARGET_ARM64_)

    //
    // Private "helper" functions for the unwind implementation.
    //

private:

#if FEATURE_EH_FUNCLETS
    void                unwindGetFuncLocations(FuncInfoDsc* func, bool getHotSectionData, /* OUT */ emitLocation** ppStartLoc, /* OUT */ emitLocation** ppEndLoc);
#endif // FEATURE_EH_FUNCLETS

    void                unwindReserveFunc(FuncInfoDsc* func);
    void                unwindEmitFunc(FuncInfoDsc* func, void* pHotCode, void* pColdCode);

#if defined(_TARGET_AMD64_)

    void                unwindReserveFuncHelper(FuncInfoDsc* func, bool isHotCode);
    void                unwindEmitFuncHelper(FuncInfoDsc* func, void* pHotCode, void* pColdCode, bool isHotCode);
    UNATIVE_OFFSET      unwindGetCurrentOffset(FuncInfoDsc* func);

    void                unwindBegPrologWindows();
    void                unwindPushWindows(regNumber reg);
    void                unwindAllocStackWindows(unsigned size);
    void                unwindSetFrameRegWindows(regNumber reg, unsigned offset);
    void                unwindSaveRegWindows(regNumber reg, unsigned offset);

#ifdef UNIX_AMD64_ABI
    void                unwindBegPrologCFI();
    void                unwindPushCFI(regNumber reg);
    void                unwindAllocStackCFI(unsigned size);
    void                unwindSetFrameRegCFI(regNumber reg, unsigned offset);
    void                unwindSaveRegCFI(regNumber reg, unsigned offset);
    int                 mapRegNumToDwarfReg(regNumber reg);
    void                createCfiCode(FuncInfoDsc* func, UCHAR codeOffset, UCHAR opcode, USHORT dwarfReg, INT offset = 0);
#endif // UNIX_AMD64_ABI
#elif defined(_TARGET_ARM_)

    void                unwindPushPopMaskInt(regMaskTP mask, bool useOpsize16);
    void                unwindPushPopMaskFloat(regMaskTP mask);
    void                unwindSplit(FuncInfoDsc* func);

#endif // _TARGET_ARM_

#if !defined(__GNUC__)
#pragma endregion // Note: region is NOT under !defined(__GNUC__)
#endif

/*
XXXXXXXXXXXXXXXXXXXXXXXXXXXXXXXXXXXXXXXXXXXXXXXXXXXXXXXXXXXXXXXXXXXXXXXXXXXXXXX
XXXXXXXXXXXXXXXXXXXXXXXXXXXXXXXXXXXXXXXXXXXXXXXXXXXXXXXXXXXXXXXXXXXXXXXXXXXXXXX
XX                                                                           XX
XX                               SIMD                                        XX
XX                                                                           XX
XX   Info about SIMD types, methods and the SIMD assembly (i.e. the assembly XX
XX   that contains the distinguished, well-known SIMD type definitions).     XX
XX                                                                           XX
XXXXXXXXXXXXXXXXXXXXXXXXXXXXXXXXXXXXXXXXXXXXXXXXXXXXXXXXXXXXXXXXXXXXXXXXXXXXXXX
XXXXXXXXXXXXXXXXXXXXXXXXXXXXXXXXXXXXXXXXXXXXXXXXXXXXXXXXXXXXXXXXXXXXXXXXXXXXXXX
*/

    // Get highest available instruction set for floating point codegen
    InstructionSet      getFloatingPointInstructionSet()
    {
#if defined(_TARGET_XARCH_) && !defined(LEGACY_BACKEND)
        if (canUseAVX())
        {
            return InstructionSet_AVX;
        }
        
        // min bar is SSE2
        assert(canUseSSE2());
        return InstructionSet_SSE2;
#else
        assert(!"getFPInstructionSet() is not implemented for target arch");
        unreached();
        return InstructionSet_NONE;
#endif
    }

    // Get highest available instruction set for SIMD codegen
    InstructionSet      getSIMDInstructionSet()
    {
#if defined(_TARGET_XARCH_) && !defined(LEGACY_BACKEND)
        return getFloatingPointInstructionSet();
#else
        assert(!"Available instruction set(s) for SIMD codegen is not defined for target arch");
        unreached();
        return InstructionSet_NONE;
#endif
    }

#ifdef FEATURE_SIMD

    // Should we support SIMD intrinsics?
    bool                    featureSIMD;

    // This is a temp lclVar allocated on the stack as TYP_SIMD.  It is used to implement intrinsics
    // that require indexed access to the individual fields of the vector, which is not well supported
    // by the hardware.  It is allocated when/if such situations are encountered during Lowering.
    unsigned                lvaSIMDInitTempVarNum;

    // SIMD Types
    CORINFO_CLASS_HANDLE    SIMDFloatHandle;
    CORINFO_CLASS_HANDLE    SIMDDoubleHandle;
    CORINFO_CLASS_HANDLE    SIMDIntHandle;
    CORINFO_CLASS_HANDLE    SIMDUShortHandle;
    CORINFO_CLASS_HANDLE    SIMDUByteHandle;
    CORINFO_CLASS_HANDLE    SIMDShortHandle;
    CORINFO_CLASS_HANDLE    SIMDByteHandle;
    CORINFO_CLASS_HANDLE    SIMDLongHandle;
    CORINFO_CLASS_HANDLE    SIMDUIntHandle;
    CORINFO_CLASS_HANDLE    SIMDULongHandle;
    CORINFO_CLASS_HANDLE    SIMDVector2Handle;
    CORINFO_CLASS_HANDLE    SIMDVector3Handle;
    CORINFO_CLASS_HANDLE    SIMDVector4Handle;
    CORINFO_CLASS_HANDLE    SIMDVectorHandle;

    // Get the handle for a SIMD type.
    CORINFO_CLASS_HANDLE    gtGetStructHandleForSIMD(var_types simdType, var_types simdBaseType)
    {
        if (simdBaseType == TYP_FLOAT)
        {
            switch(simdType)
            {
            case TYP_SIMD8:
                return SIMDVector2Handle;
            case TYP_SIMD12:
                return SIMDVector3Handle;
            case TYP_SIMD16:
                if ((getSIMDVectorType() == TYP_SIMD32) ||
                    (SIMDVector4Handle != NO_CLASS_HANDLE))
                {
                    return SIMDVector4Handle;
                }
                break;
            case TYP_SIMD32:
                break;
            default:
                unreached();
            }
        }
        assert(simdType == getSIMDVectorType());
        switch(simdBaseType)
        {
        case TYP_FLOAT:     return SIMDFloatHandle;
        case TYP_DOUBLE:    return SIMDDoubleHandle;
        case TYP_INT:       return SIMDIntHandle;
        case TYP_CHAR:      return SIMDUShortHandle;
        case TYP_USHORT:    return SIMDUShortHandle;
        case TYP_UBYTE:     return SIMDUByteHandle;
        case TYP_SHORT:     return SIMDShortHandle;
        case TYP_BYTE:      return SIMDByteHandle;
        case TYP_LONG:      return SIMDLongHandle;
        case TYP_UINT:      return SIMDUIntHandle;
        case TYP_ULONG:     return SIMDULongHandle;
        default:            assert(!"Didn't find a class handle for simdType");
        }
        return NO_CLASS_HANDLE;
    }

    // SIMD Methods
    CORINFO_METHOD_HANDLE   SIMDVectorFloat_set_Item;
    CORINFO_METHOD_HANDLE   SIMDVectorFloat_get_Length;
    CORINFO_METHOD_HANDLE   SIMDVectorFloat_op_Addition;

    // Returns true if the tree corresponds to a TYP_SIMD lcl var.
    // Note that both SIMD vector args and locals are mared as lvSIMDType = true, but
    // type of an arg node is TYP_BYREF and a local node is TYP_SIMD or TYP_STRUCT.
    bool                    isSIMDTypeLocal(GenTree* tree)
    {
        return tree->OperIsLocal() && lvaTable[tree->AsLclVarCommon()->gtLclNum].lvSIMDType;
    }

    // Returns true if the type of the tree is a byref of TYP_SIMD
    bool                    isAddrOfSIMDType(GenTree* tree)
    {
       if (tree->TypeGet() == TYP_BYREF || tree->TypeGet() == TYP_I_IMPL)
       {
           switch(tree->OperGet())
           {
                case GT_ADDR:
                    return varTypeIsSIMD(tree->gtGetOp1());

                case GT_LCL_VAR_ADDR:
                    return lvaTable[tree->AsLclVarCommon()->gtLclNum].lvSIMDType;

                default:
                    return isSIMDTypeLocal(tree);
           }
       }

       return false;
    }

    static bool             isRelOpSIMDIntrinsic(SIMDIntrinsicID intrinsicId)
    {
        return (intrinsicId == SIMDIntrinsicEqual                 ||
                intrinsicId == SIMDIntrinsicLessThan              ||
                intrinsicId == SIMDIntrinsicLessThanOrEqual       ||
                intrinsicId == SIMDIntrinsicGreaterThan           ||
                intrinsicId == SIMDIntrinsicGreaterThanOrEqual 
               );
    }

    // Returns base type of a TYP_SIMD local.
    // Returns TYP_UNKNOWN if the local is not TYP_SIMD.
    var_types               getBaseTypeOfSIMDLocal(GenTree* tree)
    {
        if (isSIMDTypeLocal(tree))
        {
            return lvaTable[tree->AsLclVarCommon()->gtLclNum].lvBaseType;
        }

        return TYP_UNKNOWN;
    }

    bool isSIMDClass(CORINFO_CLASS_HANDLE clsHnd)
    {
        return info.compCompHnd->isInSIMDModule(clsHnd);
    }

    bool isSIMDClass(typeInfo* pTypeInfo)
    {
        return pTypeInfo->IsStruct() && isSIMDClass(pTypeInfo->GetClassHandleForValueClass());
    }

    // Get the base (element) type and size in bytes for a SIMD type. Returns TYP_UNKNOWN 
    // if it is not a SIMD type or is an unsupported base type.
    var_types               getBaseTypeAndSizeOfSIMDType(CORINFO_CLASS_HANDLE typeHnd,
                                                         unsigned *sizeBytes = nullptr);

    var_types               getBaseTypeOfSIMDType(CORINFO_CLASS_HANDLE typeHnd)
    {    
        return getBaseTypeAndSizeOfSIMDType(typeHnd, nullptr);
    }

    // Get SIMD Intrinsic info given the method handle.
    // Also sets typeHnd, argCount, baseType and sizeBytes out params.
    const SIMDIntrinsicInfo* getSIMDIntrinsicInfo(CORINFO_CLASS_HANDLE* typeHnd,
                                                  CORINFO_METHOD_HANDLE methodHnd,
                                                  CORINFO_SIG_INFO *    sig,
                                                  bool                  isNewObj,
                                                  unsigned*             argCount,
                                                  var_types*            baseType,
                                                  unsigned*             sizeBytes);    

    // Pops and returns GenTree node from importers type stack. 
    // Normalizes TYP_STRUCT value in case of GT_CALL, GT_RET_EXPR and arg nodes.
    GenTreePtr              impSIMDPopStack(var_types type, bool expectAddr = false);

    // Create a GT_SIMD tree for a Get property of SIMD vector with a fixed index.
    GenTreeSIMD*            impSIMDGetFixed(var_types       simdType,
                                            var_types       baseType,
                                            unsigned        simdSize,
                                            int             index);

    // Creates a GT_SIMD tree for Select operation
    GenTreePtr              impSIMDSelect(CORINFO_CLASS_HANDLE typeHnd,
                                          var_types baseType,
                                          unsigned simdVectorSize,
                                          GenTree* op1,
                                          GenTree* op2,
                                          GenTree* op3);

    // Creates a GT_SIMD tree for Min/Max operation
    GenTreePtr              impSIMDMinMax(SIMDIntrinsicID intrinsicId,
                                          CORINFO_CLASS_HANDLE typeHnd,
                                          var_types baseType,
                                          unsigned simdVectorSize,
                                          GenTree* op1,
                                          GenTree* op2);

    // Transforms operands and returns the SIMD intrinsic to be applied on 
    // transformed operands to obtain given relop result.
    SIMDIntrinsicID         impSIMDRelOp(SIMDIntrinsicID relOpIntrinsicId,
                                         CORINFO_CLASS_HANDLE typeHnd,
                                         unsigned simdVectorSize,
                                         var_types* baseType,
                                         GenTree** op1,
                                         GenTree** op2);

#if defined(_TARGET_XARCH_) && !defined(LEGACY_BACKEND)
    // Transforms operands and returns the SIMD intrinsic to be applied on 
    // transformed operands to obtain == comparison result.
    SIMDIntrinsicID         impSIMDLongRelOpEqual(CORINFO_CLASS_HANDLE typeHnd,
                                                  unsigned simdVectorSize,
                                                  GenTree** op1,
                                                  GenTree** op2);

    // Transforms operands and returns the SIMD intrinsic to be applied on 
    // transformed operands to obtain > comparison result.
    SIMDIntrinsicID         impSIMDLongRelOpGreaterThan(CORINFO_CLASS_HANDLE typeHnd,
                                                        unsigned simdVectorSize,
                                                        GenTree** op1,
                                                        GenTree** op2);

    // Transforms operands and returns the SIMD intrinsic to be applied on 
    // transformed operands to obtain >= comparison result.
    SIMDIntrinsicID         impSIMDLongRelOpGreaterThanOrEqual(CORINFO_CLASS_HANDLE typeHnd,
                                                               unsigned simdVectorSize,
                                                               GenTree** op1,
                                                               GenTree** op2);
    
    // Transforms operands and returns the SIMD intrinsic to be applied on 
    // transformed operands to obtain >= comparison result in case of int32 
    // and small int base type vectors.
    SIMDIntrinsicID         impSIMDIntegralRelOpGreaterThanOrEqual(CORINFO_CLASS_HANDLE typeHnd,
                                                                   unsigned simdVectorSize,
                                                                   var_types baseType,
                                                                   GenTree** op1,
                                                                   GenTree** op2);
#endif //defined(_TARGET_AMD64_) && !defined(LEGACY_BACKEND)

    void                    setLclRelatedToSIMDIntrinsic(GenTreePtr tree);
    bool                    areFieldsContiguous(GenTreePtr op1, GenTreePtr op2);
    bool                    areArrayElementsContiguous(GenTreePtr op1, GenTreePtr op2);
    bool                    areArgumentsContiguous(GenTreePtr op1, GenTreePtr op2);
    GenTreePtr              createAddressNodeForSIMDInit(GenTreePtr tree, unsigned simdSize);

    // check methodHnd to see if it is a SIMD method that is expanded as an intrinsic in the JIT.
    GenTreePtr              impSIMDIntrinsic(OPCODE                   opcode,
                                             GenTreePtr               newobjThis,
                                             CORINFO_CLASS_HANDLE     clsHnd,
                                             CORINFO_METHOD_HANDLE    method,
                                             CORINFO_SIG_INFO *       sig,
                                             int                      memberRef);

    GenTreePtr              getOp1ForConstructor(OPCODE               opcode,
                                                 GenTreePtr           newobjThis,
                                                 CORINFO_CLASS_HANDLE clsHnd);

    // Whether SIMD vector occupies part of SIMD register.
    // SSE2: vector2f/3f are considered sub register SIMD types.
    // AVX: vector2f, 3f and 4f are all considered sub register SIMD types.
    bool                    isSubRegisterSIMDType(CORINFO_CLASS_HANDLE typeHnd)
    {
        unsigned sizeBytes = 0;
        var_types baseType = getBaseTypeAndSizeOfSIMDType(typeHnd, &sizeBytes);
        return (baseType == TYP_FLOAT) && (sizeBytes < getSIMDVectorRegisterByteLength());
    }

    bool                    isSubRegisterSIMDType(GenTreeSIMD* simdNode)
    {
        return (simdNode->gtSIMDSize < getSIMDVectorRegisterByteLength());
    }

    // Get the type for the hardware SIMD vector.
    // This is the maximum SIMD type supported for this target.
    var_types               getSIMDVectorType()
    {
#if defined(_TARGET_XARCH_) && !defined(LEGACY_BACKEND)
        if (canUseAVX())
        {
            return TYP_SIMD32;
        }
        else
        {
            assert(canUseSSE2());
            return TYP_SIMD16;
        }
#else
        assert(!"getSIMDVectorType() unimplemented on target arch");
        unreached();
#endif
    }

    // Get the size of the SIMD type in bytes
    int                     getSIMDTypeSizeInBytes(CORINFO_CLASS_HANDLE typeHnd)
    {
        unsigned sizeBytes = 0;
        (void)getBaseTypeAndSizeOfSIMDType(typeHnd, &sizeBytes);
        return sizeBytes;
    }

    // Get the the number of elements of basetype of SIMD vector given by its size and baseType
    static int              getSIMDVectorLength(unsigned simdSize, var_types baseType);

    // Get the the number of elements of basetype of SIMD vector given by its type handle
    int                     getSIMDVectorLength(CORINFO_CLASS_HANDLE typeHnd);

    // Get preferred alignment of SIMD type.
    int                     getSIMDTypeAlignment(var_types simdType);

    // Get the number of bytes in a SIMD Vector for the current compilation.
    unsigned                getSIMDVectorRegisterByteLength()
    {
#if defined(_TARGET_XARCH_) && !defined(LEGACY_BACKEND)
        if (canUseAVX())
        {
            return YMM_REGSIZE_BYTES;
        }
        else
        {
            assert(canUseSSE2());
            return XMM_REGSIZE_BYTES;
        }
#else
        assert(!"getSIMDVectorRegisterByteLength() unimplemented on target arch");
        unreached();
#endif
    }

    // The minimum and maximum possible number of bytes in a SIMD vector.
    unsigned int            maxSIMDStructBytes()
    {
        return getSIMDVectorRegisterByteLength();
    }
    unsigned int            minSIMDStructBytes()
    {
        return emitTypeSize(TYP_SIMD8);
    }

#ifdef FEATURE_AVX_SUPPORT
    // (maxPossibleSIMDStructBytes is for use in a context that requires a compile-time constant.) 
    static const unsigned   maxPossibleSIMDStructBytes = 32;
#else // !FEATURE_AVX_SUPPORT
    static const unsigned   maxPossibleSIMDStructBytes = 16;
#endif // !FEATURE_AVX_SUPPORT

    // Returns the codegen type for a given SIMD size.
    var_types               getSIMDTypeForSize(unsigned size)
    {
        var_types   simdType = TYP_UNDEF;
        if (size == 8)
        {
            simdType = TYP_SIMD8;
        }
        else if (size == 12)
        {
            simdType = TYP_SIMD12;
        }
        else if (size == 16)
        {
            simdType = TYP_SIMD16;
        }
#ifdef FEATURE_AVX_SUPPORT
        else if (size == 32)
        {
            simdType = TYP_SIMD32;
        }
#endif // FEATURE_AVX_SUPPORT
        else
        {
            noway_assert(!"Unexpected size for SIMD type");
        }
        return simdType;
    }

    unsigned getSIMDInitTempVarNum()
    {
        if (lvaSIMDInitTempVarNum == BAD_VAR_NUM)
        {
            lvaSIMDInitTempVarNum = lvaGrabTempWithImplicitUse(false DEBUGARG("SIMDInitTempVar"));
            lvaTable[lvaSIMDInitTempVarNum].lvType = getSIMDVectorType();
        }
        return lvaSIMDInitTempVarNum;
    }

#endif // FEATURE_SIMD

public:
    //------------------------------------------------------------------------
    // largestEnregisterableStruct: The size in bytes of the largest struct that can be enregistered.
    //
    // Notes: It is not guaranteed that the struct of this size or smaller WILL be a
    //        candidate for enregistration.

    unsigned largestEnregisterableStructSize()
    {
#ifdef FEATURE_SIMD
        unsigned vectorRegSize = getSIMDVectorRegisterByteLength();
        if (vectorRegSize > TARGET_POINTER_SIZE)
        {
            return vectorRegSize;
        }
        else
#endif // FEATURE_SIMD
        {
            return TARGET_POINTER_SIZE;
        }
    }
private:

    // These routines need not be enclosed under FEATURE_SIMD since lvIsSIMDType()
    // is defined for both FEATURE_SIMD and !FEATURE_SIMD apropriately. The use
    // of this routines also avoids the need of #ifdef FEATURE_SIMD specific code.

    // Is this var is of type simd struct?
    bool                    lclVarIsSIMDType(unsigned varNum)
    {
        LclVarDsc* varDsc = lvaTable + varNum;
        return varDsc->lvIsSIMDType();
    }

    // Is this Local node a SIMD local?
    bool                    lclVarIsSIMDType(GenTreeLclVarCommon* lclVarTree)
    {
        return lclVarIsSIMDType(lclVarTree->gtLclNum);
    }

    // Returns true if the TYP_SIMD locals on stack are aligned at their
    // preferred byte boundary specified by getSIMDTypeAlignment().
    bool                    isSIMDTypeLocalAligned(unsigned varNum)
    {
#if defined(FEATURE_SIMD) && ALIGN_SIMD_TYPES
        if (lclVarIsSIMDType(varNum) && lvaTable[varNum].lvType != TYP_BYREF)
        {
            bool ebpBased;
            int off = lvaFrameAddress(varNum, &ebpBased);
            // TODO-Cleanup: Can't this use the lvExactSize on the varDsc?
            int alignment = getSIMDTypeAlignment(lvaTable[varNum].lvType);
            bool isAligned = ((off % alignment) == 0);
            noway_assert (isAligned || lvaTable[varNum].lvIsParam);
            return isAligned;
        }
#endif // FEATURE_SIMD

        return false;
    }

    // Whether SSE2 is available
    bool                    canUseSSE2() const
    {
#ifdef _TARGET_XARCH_
        return opts.compCanUseSSE2;
#else
        return false;
#endif
    }

    bool                    canUseAVX() const
    {
#ifdef FEATURE_AVX_SUPPORT
        return opts.compCanUseAVX;
#else
        return false;
#endif
    }

/*
XXXXXXXXXXXXXXXXXXXXXXXXXXXXXXXXXXXXXXXXXXXXXXXXXXXXXXXXXXXXXXXXXXXXXXXXXXXXXXX
XXXXXXXXXXXXXXXXXXXXXXXXXXXXXXXXXXXXXXXXXXXXXXXXXXXXXXXXXXXXXXXXXXXXXXXXXXXXXXX
XX                                                                           XX
XX                           Compiler                                        XX
XX                                                                           XX
XX   Generic info about the compilation and the method being compiled.       XX
XX   It is responsible for driving the other phases.                         XX
XX   It is also responsible for all the memory management.                   XX
XX                                                                           XX
XXXXXXXXXXXXXXXXXXXXXXXXXXXXXXXXXXXXXXXXXXXXXXXXXXXXXXXXXXXXXXXXXXXXXXXXXXXXXXX
XXXXXXXXXXXXXXXXXXXXXXXXXXXXXXXXXXXXXXXXXXXXXXXXXXXXXXXXXXXXXXXXXXXXXXXXXXXXXXX
*/

public :

    Compiler          * InlineeCompiler;        // The Compiler instance for the inlinee

    InlineResult*       compInlineResult;       // The result of importing the inlinee method.
                                                                                              
    bool                compDoAggressiveInlining;  // If true, mark every method as CORINFO_FLG_FORCEINLINE
    bool                compJmpOpUsed;          // Does the method do a JMP
    bool                compLongUsed;           // Does the method use TYP_LONG
    bool                compFloatingPointUsed;  // Does the method use TYP_FLOAT or TYP_DOUBLE
    bool                compTailCallUsed;       // Does the method do a tailcall
    bool                compLocallocUsed;       // Does the method use localloc.
    bool                compQmarkUsed;          // Does the method use GT_QMARK/GT_COLON
    bool                compQmarkRationalized;  // Is it allowed to use a GT_QMARK/GT_COLON node.
    bool                compUnsafeCastUsed;     // Does the method use LDIND/STIND to cast between scalar/refernce types


                                                // NOTE: These values are only reliable after
                                                //       the importing is completely finished.

    ExpandArrayStack<GenTreePtr>* compQMarks;   // The set of QMark nodes created in the current compilation, so
                                                // we can iterate over these efficiently.

#if CPU_USES_BLOCK_MOVE
    bool                compBlkOpUsed;      // Does the method do a COPYBLK or INITBLK
#endif

#ifdef DEBUG
    // State information - which phases have completed?
    // These are kept together for easy discoverability

    bool                bRangeAllowStress;
    bool                compCodeGenDone;
    int64_t             compNumStatementLinksTraversed;  // # of links traversed while doing debug checks
    bool                fgNormalizeEHDone;               // Has the flowgraph EH normalization phase been done?
#endif // DEBUG

    bool                fgLocalVarLivenessDone;   // Note that this one is used outside of debug.
    bool                fgLocalVarLivenessChanged;
#if STACK_PROBES
    bool                compStackProbePrologDone;
#endif
#ifndef LEGACY_BACKEND
    bool                compLSRADone;
#endif // !LEGACY_BACKEND
    bool                compRationalIRForm;

    bool                compUsesThrowHelper;            // There is a call to a THOROW_HELPER for the compiled method.

    bool                compGeneratingProlog;
    bool                compGeneratingEpilog;
    bool                compNeedsGSSecurityCookie;      // There is an unsafe buffer (or localloc) on the stack.
                                                        // Insert cookie on frame and code to check the cookie, like VC++ -GS.
    bool                compGSReorderStackLayout;       // There is an unsafe buffer on the stack, reorder locals and make local 
                                                        // copies of susceptible parameters to avoid buffer overrun attacks through locals/params
    bool                getNeedsGSSecurityCookie() const { return compNeedsGSSecurityCookie; }
    void                setNeedsGSSecurityCookie() { compNeedsGSSecurityCookie = true; }
    
    FrameLayoutState    lvaDoneFrameLayout;             // The highest frame layout state that we've completed. During
                                                        // frame layout calculations, this is the level we are currently
                                                        // computing.

    //---------------------------- JITing options -----------------------------

    enum    codeOptimize
    {
        BLENDED_CODE,
        SMALL_CODE,
        FAST_CODE,

        COUNT_OPT_CODE
    };

    struct Options
    {
        CORJIT_FLAGS*       jitFlags;       // all flags passed from the EE
        unsigned            eeFlags;        // CorJitFlag flags passed from the EE
        unsigned            compFlags;      // method attributes

        codeOptimize        compCodeOpt;    // what type of code optimizations

        bool                compUseFCOMI;
        bool                compUseCMOV;
#ifdef _TARGET_XARCH_
        bool                compCanUseSSE2; // Allow CodeGen to use "movq XMM" instructions

#ifdef FEATURE_AVX_SUPPORT
        bool                compCanUseAVX;  // Allow CodeGen to use AVX 256-bit vectors for SIMD operations
#endif
#endif

        // optimize maximally and/or favor speed over size?

#define DEFAULT_MIN_OPTS_CODE_SIZE    60000
#define DEFAULT_MIN_OPTS_INSTR_COUNT  20000
#define DEFAULT_MIN_OPTS_BB_COUNT      2000
#define DEFAULT_MIN_OPTS_LV_NUM_COUNT  2000
#define DEFAULT_MIN_OPTS_LV_REF_COUNT  8000

// Maximun number of locals before turning off the inlining
#define MAX_LV_NUM_COUNT_FOR_INLINING  512

        bool                compMinOpts;
        unsigned            instrCount;
        unsigned            lvRefCount;
        bool                compMinOptsIsSet;
# ifdef DEBUG
        bool                compMinOptsIsUsed;

        inline bool         MinOpts()
        { assert(compMinOptsIsSet);
          compMinOptsIsUsed = true;
          return compMinOpts;
        }
        inline bool         IsMinOptsSet()       { return compMinOptsIsSet; }
# else // !DEBUG
        inline bool         MinOpts()            { return compMinOpts; }
        inline bool         IsMinOptsSet()       { return compMinOptsIsSet; }
# endif // !DEBUG
        inline void         SetMinOpts(bool val)
        {
            assert(!compMinOptsIsUsed);
            assert(!compMinOptsIsSet || (compMinOpts == val));
            compMinOpts      = val;
            compMinOptsIsSet = true;
        }

        //true if the CLFLG_* for an optimization is set.
        inline bool         OptEnabled(unsigned optFlag) { return !!(compFlags & optFlag); }

#ifdef FEATURE_READYTORUN_COMPILER
        inline bool         IsReadyToRun() { return (eeFlags & CORJIT_FLG_READYTORUN) != 0; }
#else
        inline bool         IsReadyToRun() { return false; }
#endif

        // true if we should use the PINVOKE_{BEGIN,END} helpers instead of generating
        // PInvoke transitions inline (e.g. when targeting CoreRT).
        inline bool         ShouldUsePInvokeHelpers()
        {
#if COR_JIT_EE_VERSION > 460
            return (jitFlags->corJitFlags2 & CORJIT_FLG2_USE_PINVOKE_HELPERS) != 0;
#else
            return false;
#endif
        }

        // true if we should use insert the REVERSE_PINVOKE_{ENTER,EXIT} helpers in the method
        // prolog/epilog
        inline bool         IsReversePInvoke()
        {
#if COR_JIT_EE_VERSION > 460
            return (jitFlags->corJitFlags2 & CORJIT_FLG2_REVERSE_PINVOKE) != 0;
#else
            return false;
#endif
        }

        // true if we must generate code compatible with JIT32 quirks
        inline bool         IsJit32Compat()
        {
#if defined(_TARGET_X86_) && COR_JIT_EE_VERSION > 460
            return (jitFlags->corJitFlags2 & CORJIT_FLG2_DESKTOP_QUIRKS) != 0;
#else
            return false;
#endif
        }

        // true if we must generate code compatible with Jit64 quirks
        inline bool         IsJit64Compat()
        {
#if defined(_TARGET_AMD64_) && COR_JIT_EE_VERSION > 460
            return (jitFlags->corJitFlags2 & CORJIT_FLG2_DESKTOP_QUIRKS) != 0;
#elif defined(_TARGET_AMD64_) && !defined(FEATURE_CORECLR)
            return true;
#else
            return false;
#endif
        }

#ifdef DEBUGGING_SUPPORT
        bool                compScopeInfo;  // Generate the LocalVar info ?
        bool                compDbgCode;    // Generate debugger-friendly code?
        bool                compDbgInfo;    // Gather debugging info?
        bool                compDbgEnC;
#else
        static const bool   compDbgCode;
#endif

#ifdef PROFILING_SUPPORTED
        bool                compNoPInvokeInlineCB;
#else
        static const bool   compNoPInvokeInlineCB;
#endif

        bool                compMustInlinePInvokeCalli; // Unmanaged CALLI in IL stubs must be inlined

#ifdef DEBUG
        bool                compGcChecks;           // Check arguments and return values to ensure they are sane
        bool                compStackCheckOnRet;    // Check ESP on return to ensure it is correct
        bool                compStackCheckOnCall;   // Check ESP after every call to ensure it is correct

#endif

        bool                compNeedSecurityCheck; // This flag really means where or not a security object needs 
                                                   // to be allocated on the stack.
                                                   // It will be set to true in the following cases:
                                                   //   1. When the method being compiled has a declarative security 
                                                   //        (i.e. when CORINFO_FLG_NOSECURITYWRAP is reset for the current method).
                                                   //        This is also the case when we inject a prolog and epilog in the method.
                                                   //   (or)
                                                   //   2. When the method being compiled has imperative security (i.e. the method 
                                                   //        calls into another method that has CORINFO_FLG_SECURITYCHECK flag set).
                                                   //   (or)
                                                   //   3. When opts.compDbgEnC is true. (See also Compiler::compCompile).
                                                   //
                                                   // When this flag is set, jit will allocate a gc-reference local variable (lvaSecurityObject),
                                                   // which gets reported as a GC root to stackwalker.
                                                   // (See also ICodeManager::GetAddrOfSecurityObject.)
                                                   
                                                  
#if     RELOC_SUPPORT
        bool                compReloc;
#endif

#ifdef DEBUG
#if defined(_TARGET_XARCH_) && !defined(LEGACY_BACKEND)
        bool                compEnablePCRelAddr;   // Whether absolute addr be encoded as PC-rel offset by RyuJIT where possible
#endif
#endif //DEBUG

#ifdef UNIX_AMD64_ABI
        // This flag  is indicating if there is a need to align the frame.
        // On AMD64-Windows, if there are calls, 4 slots for the outgoing ars are allocated, except for
        // FastTailCall. This slots makes the frame size non-zero, so alignment logic will be called.
        // On AMD64-Unix, there are no such slots. There is a possibility to have calls in the method with frame size of
        // 0. The frame alignment logic won't kick in. This flags takes care of the AMD64-Unix case by remembering that
        // there are calls and making sure the frame alignment logic is executed.
        bool                compNeedToAlignFrame;
#endif // UNIX_AMD64_ABI

        bool                compProcedureSplitting;   // Separate cold code from hot code

        bool                genFPorder; // Preserve FP order (operations are non-commutative)
        bool                genFPopt;   // Can we do frame-pointer-omission optimization?
        bool                altJit;         // True if we are an altjit and are compiling this method

#ifdef DEBUG
        bool                compProcedureSplittingEH; // Separate cold code from hot code for functions with EH
        bool                dspCode;        // Display native code generated
        bool                dspEHTable;     // Display the EH table reported to the VM
        bool                dspInstrs;      // Display the IL instructions intermixed with the native code output
        bool                dspEmit;        // Display emitter output
        bool                dspLines;       // Display source-code lines intermixed with native code output
        bool                dmpHex;         // Display raw bytes in hex of native code output
        bool                varNames;       // Display variables names in native code output
        bool                disAsm;         // Display native code as it is generated
        bool                disAsmSpilled;  // Display native code when any register spilling occurs
        bool                disDiffable;    // Makes the Disassembly code 'diff-able'
        bool                disAsm2;        // Display native code after it is generated using external disassembler
        bool                dspOrder;       // Display names of each of the methods that we ngen/jit
        bool                dspUnwind;      // Display the unwind info output
        bool                dspDiffable;    // Makes the Jit Dump 'diff-able' (currently uses same COMPlus_* flag as disDiffable)
        bool                compLongAddress;// Force using large pseudo instructions for long address (IF_LARGEJMP/IF_LARGEADR/IF_LARGLDC)
        bool                dspGCtbls;      // Display the GC tables
#endif

#ifdef LATE_DISASM
        bool                doLateDisasm;   // Run the late disassembler
#endif // LATE_DISASM

#if     DUMP_GC_TABLES && !defined(DEBUG) && defined(JIT32_GCENCODER)
        // Only the JIT32_GCENCODER implements GC dumping in non-DEBUG code.
        #pragma message("NOTE: this non-debug build has GC ptr table dumping always enabled!")
        static const bool   dspGCtbls = true;
#endif

        // We need stack probes to guarantee that we won't trigger a stack overflow
        // when calling unmanaged code until they get a chance to set up a frame, because
        // the EE will have no idea where it is.
        //
        // We will only be doing this currently for hosted environments. Unfortunately
        // we need to take care of stubs, so potentially, we will have to do the probes
        // for any call. We have a plan for not needing for stubs though
        bool                compNeedStackProbes;

        // Whether to emit Enter/Leave/TailCall hooks using a dummy stub (DummyProfilerELTStub())
        // This options helps one to make JIT behave as if it is under profiler.        
        bool               compJitELTHookEnabled;

#if FEATURE_TAILCALL_OPT
        // Whether opportunistic or implicit tail call optimization is enabled.
        bool               compTailCallOpt;
        // Whether optimization of transforming a recursive tail call into a loop is enabled.
        bool               compTailCallLoopOpt;
#endif

#ifdef ARM_SOFTFP
        static const bool compUseSoftFP = true;
#else // !ARM_SOFTFP
        static const bool compUseSoftFP = false;
#endif

        GCPollType compGCPollType;
    }
        opts;

#ifdef ALT_JIT
    static bool s_pAltJitExcludeAssembliesListInitialized;
    static AssemblyNamesList2* s_pAltJitExcludeAssembliesList;
#endif // ALT_JIT

#ifdef DEBUG

    static bool             s_dspMemStats;    // Display per-phase memory statistics for every function

    template<typename T>
    T dspPtr(T p)
    {
        return (p == 0) ? 0 : (opts.dspDiffable ? T(0xD1FFAB1E) : p);
    }

    template<typename T>
    T dspOffset(T o)
    {
        return (o == 0) ? 0 : (opts.dspDiffable ? T(0xD1FFAB1E) : o);
    }

    static int dspTreeID(GenTree* tree)
    {
        return tree->gtTreeID;
    }
    static void printTreeID(GenTree* tree)
    {
        if (tree == nullptr)
        {
            printf("[------]");
        }
        else
        {
            printf("[%06d]", dspTreeID(tree));
        }
    }

#endif // DEBUG


// clang-format off
#define STRESS_MODES                                                                            \
                                                                                                \
        STRESS_MODE(NONE)                                                                       \
                                                                                                \
        /* "Variations" stress areas which we try to mix up with each other. */                 \
        /* These should not be exhaustively used as they might */                               \
        /* hide/trivialize other areas */                                                       \
                                                                                                \
        STRESS_MODE(REGS) STRESS_MODE(DBL_ALN) STRESS_MODE(LCL_FLDS) STRESS_MODE(UNROLL_LOOPS)  \
        STRESS_MODE(MAKE_CSE) STRESS_MODE(LEGACY_INLINE) STRESS_MODE(CLONE_EXPR)                \
        STRESS_MODE(USE_FCOMI) STRESS_MODE(USE_CMOV) STRESS_MODE(FOLD)                          \
        STRESS_MODE(BB_PROFILE) STRESS_MODE(OPT_BOOLS_GC) STRESS_MODE(REMORPH_TREES)            \
        STRESS_MODE(64RSLT_MUL) STRESS_MODE(DO_WHILE_LOOPS) STRESS_MODE(MIN_OPTS)               \
        STRESS_MODE(REVERSE_FLAG)     /* Will set GTF_REVERSE_OPS whenever we can */            \
        STRESS_MODE(REVERSE_COMMA)    /* Will reverse commas created  with gtNewCommaNode */    \
        STRESS_MODE(TAILCALL)         /* Will make the call as a tailcall whenever legal */     \
        STRESS_MODE(CATCH_ARG)        /* Will spill catch arg */                                \
        STRESS_MODE(UNSAFE_BUFFER_CHECKS)                                                       \
        STRESS_MODE(NULL_OBJECT_CHECK)                                                          \
        STRESS_MODE(PINVOKE_RESTORE_ESP)                                                        \
        STRESS_MODE(RANDOM_INLINE)                                                              \
                                                                                                \
        STRESS_MODE(GENERIC_VARN) STRESS_MODE(COUNT_VARN)                                       \
                                                                                                \
        /* "Check" stress areas that can be exhaustively used if we */                          \
        /*  dont care about performance at all */                                               \
                                                                                                \
        STRESS_MODE(FORCE_INLINE) /* Treat every method as AggressiveInlining */                \
        STRESS_MODE(CHK_FLOW_UPDATE)                                                            \
        STRESS_MODE(EMITTER) STRESS_MODE(CHK_REIMPORT) STRESS_MODE(FLATFP)                      \
                                                                                                \
        STRESS_MODE(GENERIC_CHECK) STRESS_MODE(COUNT)                                           \

    enum                compStressArea
    {
#define STRESS_MODE(mode) STRESS_##mode,
        STRESS_MODES
#undef STRESS_MODE
    };
// clang-format on

#ifdef DEBUG
    static 
    const LPCWSTR       s_compStressModeNames[STRESS_COUNT + 1];
    BYTE                compActiveStressModes[STRESS_COUNT];
#endif // DEBUG

    #define             MAX_STRESS_WEIGHT   100

    bool                compStressCompile(compStressArea    stressArea,
                                          unsigned          weightPercentage);

#ifdef DEBUG

    bool                compInlineStress()
    {
        return compStressCompile(STRESS_LEGACY_INLINE, 50);
    }

    bool                compRandomInlineStress()
    {
        return compStressCompile(STRESS_RANDOM_INLINE, 50);
    }

#endif // DEBUG

    bool                compTailCallStress()
    {
#ifdef DEBUG
        return (JitConfig.TailcallStress() !=0
               || compStressCompile(STRESS_TAILCALL, 5)
               );
#else
        return false;
#endif
    }

    codeOptimize        compCodeOpt()
    {
#if 0
        // Switching between size & speed has measurable throughput impact 
        // (3.5% on NGen mscorlib when measured). It used to be enabled for 
        // DEBUG, but should generate identical code between CHK & RET builds,
        // so that's not acceptable.
        // TODO-Throughput: Figure out what to do about size vs. speed & throughput.
        //                  Investigate the cause of the throughput regression.

        return opts.compCodeOpt;
#else
        return BLENDED_CODE;
#endif
    }

#ifdef DEBUG
    CLRRandom*      inlRNG;
#endif

    //--------------------- Info about the procedure --------------------------

    struct Info
    {
        COMP_HANDLE             compCompHnd;
        CORINFO_MODULE_HANDLE   compScopeHnd;
        CORINFO_CLASS_HANDLE    compClassHnd;
        CORINFO_METHOD_HANDLE   compMethodHnd;
        CORINFO_METHOD_INFO*    compMethodInfo;

        BOOL                    hasCircularClassConstraints;
        BOOL                    hasCircularMethodConstraints;

#if defined(DEBUG) || defined(LATE_DISASM)
        const char*     compMethodName;
        const char*     compClassName;
        const char*     compFullName;
#endif // defined(DEBUG) || defined(LATE_DISASM)

#if defined(DEBUG) || defined(INLINE_DATA)
        // Method hash is logcally const, but computed
        // on first demand.
        mutable unsigned compMethodHashPrivate;
        unsigned         compMethodHash() const;
#endif // defined(DEBUG) || defined(INLINE_DATA)

#ifdef PSEUDORANDOM_NOP_INSERTION
        // things for pseudorandom nop insertion
        unsigned        compChecksum;
        CLRRandom       compRNG;
#endif

        // The following holds the FLG_xxxx flags for the method we're compiling.
        unsigned        compFlags;

        // The following holds the class attributes for the method we're compiling.
        unsigned        compClassAttr;

        const BYTE *    compCode;
        IL_OFFSET       compILCodeSize;            // The IL code size
        UNATIVE_OFFSET  compNativeCodeSize;        // The native code size, after instructions are issued. This
                                                   // is less than (compTotalHotCodeSize + compTotalColdCodeSize) only if:
                                                   // (1) the code is not hot/cold split, and we issued less code than we expected, or
                                                   // (2) the code is hot/cold split, and we issued less code than we expected
                                                   // in the cold section (the hot section will always be padded out to compTotalHotCodeSize).

        bool            compIsStatic        : 1;   // Is the method static (no 'this' pointer)?
        bool            compIsVarArgs       : 1;   // Does the method have varargs parameters?
        bool            compIsContextful    : 1;   // contextful method
        bool            compInitMem         : 1;   // Is the CORINFO_OPT_INIT_LOCALS bit set in the method info options?
        bool            compUnwrapContextful: 1;   // JIT should unwrap proxies when possible
        bool            compProfilerCallback: 1;   // JIT inserted a profiler Enter callback
        bool            compPublishStubParam: 1;   // EAX captured in prolog will be available through an instrinsic
        bool            compRetBuffDefStack:  1;   // The ret buff argument definitely points into the stack.

        var_types       compRetType;                // Return type of the method as declared in IL
        var_types       compRetNativeType;          // Normalized return type as per target arch ABI
        unsigned        compILargsCount;            // Number of arguments (incl. implicit but not hidden)
        unsigned        compArgsCount;              // Number of arguments (incl. implicit and     hidden)
        unsigned        compRetBuffArg;             // position of hidden return param var (0, 1) (BAD_VAR_NUM means not present);
        int             compTypeCtxtArg;            // position of hidden param for type context for generic code (CORINFO_CALLCONV_PARAMTYPE)
        unsigned        compThisArg;                // position of implicit this pointer param (not to be confused with lvaArg0Var)
        unsigned        compILlocalsCount;          // Number of vars : args + locals (incl. implicit but not hidden)
        unsigned        compLocalsCount;            // Number of vars : args + locals (incl. implicit and     hidden)
        unsigned        compMaxStack;
        UNATIVE_OFFSET  compTotalHotCodeSize;       // Total number of bytes of Hot Code in the method
        UNATIVE_OFFSET  compTotalColdCodeSize;      // Total number of bytes of Cold Code in the method

        unsigned        compCallUnmanaged;          // count of unmanaged calls
        unsigned        compLvFrameListRoot;        // lclNum for the Frame root
        unsigned        compXcptnsCount;            // Number of exception-handling clauses read in the method's IL.
                                                    // You should generally use compHndBBtabCount instead: it is the
                                                    // current number of EH clauses (after additions like synchronized
                                                    // methods and funclets, and removals like unreachable code deletion).

        bool            compMatchedVM;              // true if the VM is "matched": either the JIT is a cross-compiler
                                                    // and the VM expects that, or the JIT is a "self-host" compiler
                                                    // (e.g., x86 hosted targeting x86) and the VM expects that.

#if defined(DEBUGGING_SUPPORT) || defined(DEBUG)

        /*  The following holds IL scope information about local variables.
         */

        unsigned                compVarScopesCount;
        VarScopeDsc*            compVarScopes;

        /* The following holds information about instr offsets for
         * which we need to report IP-mappings
         */

        IL_OFFSET   *           compStmtOffsets;        // sorted
        unsigned                compStmtOffsetsCount;
   ICorDebugInfo::BoundaryTypes compStmtOffsetsImplicit;

#endif // DEBUGGING_SUPPORT || DEBUG

        #define         CPU_X86            0x0100    // The generic X86 CPU
        #define         CPU_X86_PENTIUM_4  0x0110

        #define         CPU_X64            0x0200    // The generic x64 CPU
        #define         CPU_AMD_X64        0x0210    // AMD x64 CPU
        #define         CPU_INTEL_X64      0x0240    // Intel x64 CPU

        #define         CPU_ARM            0x0300    // The generic ARM CPU

        unsigned        genCPU; // What CPU are we running on
    }
    info;

    // Returns true if the method being compiled returns a non-void and non-struct value.
    // Note that lvaInitTypeRef() normalizes compRetNativeType for struct returns in a 
    // single register as per target arch ABI (e.g on Amd64 Windows structs of size 1, 2,
    // 4 or 8 gets normalized to TYP_BYTE/TYP_SHORT/TYP_INT/TYP_LONG; On Arm HFA structs).
    // Methods returning such structs are considered to return non-struct return value and
    // this method returns true in that case.
    bool                compMethodReturnsNativeScalarType() 
    {
        return (info.compRetType != TYP_VOID) && !varTypeIsStruct(info.compRetNativeType);
    }

    // Returns true if the method being compiled returns RetBuf addr as its return value
    bool                compMethodReturnsRetBufAddr() 
    {
        // There are cases where implicit RetBuf argument should be explicitly returned in a register.  
        // In such cases the return type is changed to TYP_BYREF and appropriate IR is generated.  
        // These cases are:  
        // 1. Profiler Leave calllback expects the address of retbuf as return value for   
        //    methods with hidden RetBuf argument.  impReturnInstruction() when profiler  
        //    callbacks are needed creates GT_RETURN(TYP_BYREF, op1 = Addr of RetBuf) for  
        //    methods with hidden RetBufArg.  
        //  
        // 2. As per the System V ABI, the address of RetBuf needs to be returned by  
        //    methods with hidden RetBufArg in RAX. In such case GT_RETURN is of TYP_BYREF,  
        //    returning the address of RetBuf.  
        //
        // 3. Windows 64-bit native calling convention also requires the address of RetBuff
        //    to be returned in RAX.
        CLANG_FORMAT_COMMENT_ANCHOR;

#ifdef _TARGET_AMD64_
        return (info.compRetBuffArg != BAD_VAR_NUM);
#else // !_TARGET_AMD64_  
        return (compIsProfilerHookNeeded()) && (info.compRetBuffArg != BAD_VAR_NUM);
#endif // !_TARGET_AMD64_
    }

    // Returns true if the method returns a value in more than one return register
    // TODO-ARM-Bug: Deal with multi-register genReturnLocaled structs?
    // TODO-ARM64: Does this apply for ARM64 too?
    bool                compMethodReturnsMultiRegRetType() 
    {       
#if FEATURE_MULTIREG_RET 
#if   defined(_TARGET_X86_)
        // On x86 only 64-bit longs are returned in multiple registers
        return varTypeIsLong(info.compRetNativeType);
#else // targets: X64-UNIX, ARM64 or ARM32
        // On all other targets that support multireg return values:
        // Methods returning a struct in multiple registers have a return value of TYP_STRUCT.
        // Such method's compRetNativeType is TYP_STRUCT without a hidden RetBufArg
        return varTypeIsStruct(info.compRetNativeType) && (info.compRetBuffArg == BAD_VAR_NUM);
#endif // TARGET_XXX
#else // not FEATURE_MULTIREG_RET
        // For this architecture there are no multireg returns
        return false;
#endif // FEATURE_MULTIREG_RET 
    }

#if FEATURE_MULTIREG_ARGS
    // Given a GenTree node of TYP_STRUCT that represents a pass by value argument
    // return the gcPtr layout for the pointers sized fields 
    void getStructGcPtrsFromOp(GenTreePtr op, BYTE *gcPtrsOut);
#endif // FEATURE_MULTIREG_ARGS

    // Returns true if the method being compiled returns a value
    bool                compMethodHasRetVal()
    {
        return compMethodReturnsNativeScalarType() ||
               compMethodReturnsRetBufAddr() ||
               compMethodReturnsMultiRegRetType();
    }

#if defined(DEBUG)

    void                compDispLocalVars();

#endif // DEBUGGING_SUPPORT || DEBUG

    //-------------------------- Global Compiler Data ------------------------------------

#ifdef  DEBUG
    static unsigned     s_compMethodsCount;     // to produce unique label names
    unsigned            compGenTreeID;    
#endif

    BasicBlock  *       compCurBB;              // the current basic block in process
    GenTreePtr          compCurStmt;            // the current statement in process
#ifdef  DEBUG
    unsigned            compCurStmtNum;         // to give all statements an increasing StmtNum when printing dumps
#endif

    //  The following is used to create the 'method JIT info' block.
    size_t              compInfoBlkSize;
    BYTE    *           compInfoBlkAddr;

    EHblkDsc *          compHndBBtab;           // array of EH data
    unsigned            compHndBBtabCount;      // element count of used elements in EH data array
    unsigned            compHndBBtabAllocCount; // element count of allocated elements in EH data array

#if defined(_TARGET_X86_)

    //-------------------------------------------------------------------------
    //  Tracking of region covered by the monitor in synchronized methods
    void*               syncStartEmitCookie;    // the emitter cookie for first instruction after the call to MON_ENTER
    void*               syncEndEmitCookie;      // the emitter cookie for first instruction after the call to MON_EXIT

#endif // !_TARGET_X86_

    Phases              previousCompletedPhase; // the most recently completed phase

    //-------------------------------------------------------------------------
    //  The following keeps track of how many bytes of local frame space we've
    //  grabbed so far in the current function, and how many argument bytes we
    //  need to pop when we return.
    //

    unsigned            compLclFrameSize;       // secObject+lclBlk+locals+temps
    
    // Count of callee-saved regs we pushed in the prolog.
    // Does not include EBP for isFramePointerUsed() and double-aligned frames.
    // In case of Amd64 this doesn't include float regs saved on stack.
    unsigned            compCalleeRegsPushed;

#if defined(_TARGET_XARCH_) && !FEATURE_STACK_FP_X87
    // Mask of callee saved float regs on stack.
    regMaskTP           compCalleeFPRegsSavedMask;
#endif
#ifdef _TARGET_AMD64_
    // Quirk for VS debug-launch scenario to work:
    // Bytes of padding between save-reg area and locals.
    #define  VSQUIRK_STACK_PAD   (2*REGSIZE_BYTES)
    unsigned            compVSQuirkStackPaddingNeeded;
    bool                compQuirkForPPPflag;
#endif
    
    unsigned            compArgSize;            // total size of arguments in bytes (including register args (lvIsRegArg))

    unsigned            compMapILargNum (unsigned       ILargNum); // map accounting for hidden args
    unsigned            compMapILvarNum (unsigned       ILvarNum); // map accounting for hidden args
    unsigned            compMap2ILvarNum(unsigned         varNum); // map accounting for hidden args

    //-------------------------------------------------------------------------

    static void         compStartup     ();     // One-time initialization
    static void         compShutdown    ();     // One-time finalization

    void                compInit        (ArenaAllocator * pAlloc, InlineInfo * inlineInfo);
    void                compDone        ();

    static void         compDisplayStaticSizes(FILE* fout);

    //------------ Some utility functions --------------

    void*               compGetHelperFtn(CorInfoHelpFunc    ftnNum,          /* IN  */
                                         void **            ppIndirection);  /* OUT */
    
    // Several JIT/EE interface functions return a CorInfoType, and also return a
    // class handle as an out parameter if the type is a value class.  Returns the
    // size of the type these describe.
    unsigned            compGetTypeSize(CorInfoType cit, CORINFO_CLASS_HANDLE clsHnd);

#ifdef DEBUG
    // Components used by the compiler may write unit test suites, and
    // have them run within this method.  They will be run only once per process, and only
    // in debug.  (Perhaps should be under the control of a COMPlus_ flag.)
    // These should fail by asserting.
    void                compDoComponentUnitTestsOnce();
#endif // DEBUG

    int                 compCompile     (CORINFO_METHOD_HANDLE     methodHnd,
                                         CORINFO_MODULE_HANDLE      classPtr,
                                         COMP_HANDLE       compHnd,
                                         CORINFO_METHOD_INFO * methodInfo,
                                         void *          * methodCodePtr,
                                         ULONG           * methodCodeSize,
                                         CORJIT_FLAGS    * compileFlags);
    void                compCompileFinish();
    int                 compCompileHelper (CORINFO_MODULE_HANDLE            classPtr,
                                           COMP_HANDLE                      compHnd,
                                           CORINFO_METHOD_INFO            * methodInfo,
                                           void *                         * methodCodePtr,
                                           ULONG                          * methodCodeSize,
                                           CORJIT_FLAGS                   * compileFlags,
                                           CorInfoInstantiationVerification instVerInfo);

    ArenaAllocator *   compGetAllocator();

#if MEASURE_MEM_ALLOC
    struct MemStats
    {
        unsigned allocCnt; // # of allocs 
        UINT64 allocSz;    // total size of those alloc.
        UINT64 allocSzMax; // Maximum single allocation.
        UINT64 allocSzByKind[CMK_Count];  // Classified by "kind".
        UINT64 nraTotalSizeAlloc;
        UINT64 nraTotalSizeUsed;

        static const char* s_CompMemKindNames[];  // Names of the kinds.

        MemStats()
            : allocCnt(0), allocSz(0), allocSzMax(0), nraTotalSizeAlloc(0), nraTotalSizeUsed(0)
        {
            for (int i = 0; i < CMK_Count; i++) allocSzByKind[i] = 0;
        }
        MemStats(const MemStats& ms)
            : allocCnt(ms.allocCnt), allocSz(ms.allocSz), allocSzMax(ms.allocSzMax), nraTotalSizeAlloc(ms.nraTotalSizeAlloc), nraTotalSizeUsed(ms.nraTotalSizeUsed)
        {
            for (int i = 0; i < CMK_Count; i++) allocSzByKind[i] = ms.allocSzByKind[i];
        }

        // Until we have ubiquitous constructors.
        void Init()
        {
            this->MemStats::MemStats();
        }

        void AddAlloc(size_t sz, CompMemKind cmk)
        {
            allocCnt += 1;
            allocSz += sz;
            if (sz > allocSzMax)
            {
                allocSzMax = sz;
            }
            allocSzByKind[cmk] += sz;
        }

        void Print(FILE* f); // Print these stats to f.
        void PrintByKind(FILE* f); // Do just the by-kind histogram part.
    };
    MemStats genMemStats;

    struct AggregateMemStats: public MemStats
    {
        unsigned nMethods;

        AggregateMemStats(): MemStats(), nMethods(0) {}

        void Add(const MemStats& ms)
        {
            nMethods++;
            allocCnt += ms.allocCnt;
            allocSz += ms.allocSz;
            allocSzMax = max(allocSzMax, ms.allocSzMax);
            for (int i = 0; i < CMK_Count; i++) allocSzByKind[i] += ms.allocSzByKind[i];
            nraTotalSizeAlloc += ms.nraTotalSizeAlloc;
            nraTotalSizeUsed  += ms.nraTotalSizeUsed;
        }

        void Print(FILE* f); // Print these stats to jitstdout.
    };

    static CritSecObject s_memStatsLock;    // This lock protects the data structures below.
    static MemStats s_maxCompMemStats;      // Stats for the compilation with the largest amount allocated.
    static AggregateMemStats s_aggMemStats; // Aggregates statistics for all compilations.

#endif // MEASURE_MEM_ALLOC

#if LOOP_HOIST_STATS
    unsigned m_loopsConsidered;
    bool     m_curLoopHasHoistedExpression;
    unsigned m_loopsWithHoistedExpressions;
    unsigned m_totalHoistedExpressions;

    void AddLoopHoistStats();
    void PrintPerMethodLoopHoistStats();

    static CritSecObject s_loopHoistStatsLock;    // This lock protects the data structures below.
    static unsigned      s_loopsConsidered;
    static unsigned      s_loopsWithHoistedExpressions;
    static unsigned      s_totalHoistedExpressions;

    static void PrintAggregateLoopHoistStats(FILE* f);
#endif // LOOP_HOIST_STATS

    void  *             compGetMemArray     (size_t numElem, size_t elemSize, CompMemKind cmk = CMK_Unknown);
    void  *             compGetMemArrayA    (size_t numElem, size_t elemSize, CompMemKind cmk = CMK_Unknown);
    void  *             compGetMem          (size_t     sz, CompMemKind cmk = CMK_Unknown);
    void  *             compGetMemA         (size_t     sz, CompMemKind cmk = CMK_Unknown);
    static
    void  *             compGetMemCallback  (void *,    size_t, CompMemKind cmk = CMK_Unknown);
    void                compFreeMem         (void *);

    bool                compIsForImportOnly();
    bool                compIsForInlining();
    bool                compDonotInline();

#ifdef DEBUG
    const   char *      compLocalVarName    (unsigned   varNum, unsigned offs);
    VarName             compVarName         (regNumber  reg,
                                             bool       isFloatReg = false);
    const   char *      compRegVarName      (regNumber  reg,
                                             bool       displayVar = false,
                                             bool       isFloatReg = false);
    const   char *      compRegPairName     (regPairNo  regPair);
    const   char *      compRegNameForSize  (regNumber  reg,
                                             size_t     size);
    const   char *      compFPregVarName    (unsigned   fpReg,
                                             bool       displayVar = false);
    void                compDspSrcLinesByNativeIP   (UNATIVE_OFFSET curIP);
    void                compDspSrcLinesByLineNum    (unsigned       line,
                                                     bool           seek = false);
#endif // DEBUG

    //-------------------------------------------------------------------------

#ifdef DEBUGGING_SUPPORT
    typedef ListNode<VarScopeDsc*> VarScopeListNode;

    struct VarScopeMapInfo
    {
        VarScopeListNode* head;
        VarScopeListNode* tail;
        static VarScopeMapInfo* Create(VarScopeListNode* node, IAllocator* alloc)
        {
            VarScopeMapInfo* info = new (alloc) VarScopeMapInfo;
            info->head = node;
            info->tail = node;
            return info;
        }
    };

    // Max value of scope count for which we would use linear search; for larger values we would use hashtable lookup.
    static const unsigned MAX_LINEAR_FIND_LCL_SCOPELIST = 32;

    typedef SimplerHashTable<unsigned, SmallPrimitiveKeyFuncs<unsigned>, VarScopeMapInfo*, JitSimplerHashBehavior> VarNumToScopeDscMap;

    // Map to keep variables' scope indexed by varNum containing it's scope dscs at the index.
    VarNumToScopeDscMap*  compVarScopeMap;

    VarScopeDsc*        compFindLocalVar(unsigned varNum, unsigned lifeBeg, unsigned lifeEnd);

    VarScopeDsc*        compFindLocalVar(unsigned varNum, unsigned offs);

    VarScopeDsc*        compFindLocalVarLinear(unsigned varNum, unsigned offs);

    void                compInitVarScopeMap();

    VarScopeDsc**       compEnterScopeList;  // List has the offsets where variables
                                             // enter scope, sorted by instr offset
    unsigned            compNextEnterScope;

    VarScopeDsc**       compExitScopeList;   // List has the offsets where variables
                                             // go out of scope, sorted by instr offset
    unsigned            compNextExitScope;


    void                compInitScopeLists      ();

    void                compResetScopeLists     ();

    VarScopeDsc*        compGetNextEnterScope   (unsigned offs, bool scan=false);

    VarScopeDsc*        compGetNextExitScope    (unsigned offs, bool scan=false);

    void                compProcessScopesUntil  (unsigned   offset,
                                                 VARSET_TP* inScope,
                                                 void (Compiler::*enterScopeFn)(VARSET_TP* inScope, VarScopeDsc*),
                                                 void (Compiler::*exitScopeFn) (VARSET_TP* inScope, VarScopeDsc*));

#ifdef DEBUG
    void                compDispScopeLists      ();
#endif // DEBUG

#endif // DEBUGGING_SUPPORT


    bool                compIsProfilerHookNeeded();

    //-------------------------------------------------------------------------
    /*               Statistical Data Gathering                               */

    void                compJitStats();             // call this function and enable
                                                    // various ifdef's below for statistical data

#if CALL_ARG_STATS
    void                compCallArgStats();
    static void         compDispCallArgStats(FILE* fout);
#endif


    //-------------------------------------------------------------------------

protected :

#ifdef DEBUG
    bool skipMethod();
#endif

    ArenaAllocator *   compAllocator;

public:
    // This one presents an implementation of the "IAllocator" abstract class that uses "compAllocator",
    // suitable for use by utilcode collection types.
    IAllocator*         compAsIAllocator;

#if MEASURE_MEM_ALLOC
    IAllocator*         compAsIAllocatorBitset;     // An allocator that uses the CMK_bitset tracker.
    IAllocator*         compAsIAllocatorGC;         // An allocator that uses the CMK_GC tracker.
    IAllocator*         compAsIAllocatorLoopHoist;  // An allocator that uses the CMK_LoopHoist tracker.
#ifdef DEBUG
    IAllocator*         compAsIAllocatorDebugOnly;  // An allocator that uses the CMK_DebugOnly tracker.
#endif // DEBUG
#endif // MEASURE_MEM_ALLOC

    void                compFunctionTraceStart();
    void                compFunctionTraceEnd(void* methodCodePtr, ULONG methodCodeSize, bool isNYI);

protected:

    size_t              compMaxUncheckedOffsetForNullObject; 

    void                compInitOptions (CORJIT_FLAGS* compileFlags);

    void                compSetProcessor();
    void                compInitDebuggingInfo();
    void                compSetOptimizationLevel();
#ifdef _TARGET_ARMARCH_
    bool                compRsvdRegCheck(FrameLayoutState curState);
#endif
    void                compCompile  (void * * methodCodePtr,
                                      ULONG  * methodCodeSize,
                                      CORJIT_FLAGS * compileFlags);

    // Data required for generating profiler Enter/Leave/TailCall hooks
    CLANG_FORMAT_COMMENT_ANCHOR;

#ifdef PROFILING_SUPPORTED
    bool                compProfilerHookNeeded;            // Whether profiler Enter/Leave/TailCall hook needs to be generated for the method
    void                *compProfilerMethHnd;              // Profiler handle of the method being compiled. Passed as param to ELT callbacks
    bool                compProfilerMethHndIndirected;     // Whether compProfilerHandle is pointer to the handle or is an actual handle
#endif
#ifdef _TARGET_AMD64_
    bool                compQuirkForPPP();                 // Check if this method should be Quirked for the PPP issue
#endif
public:
    // Assumes called as part of process shutdown; does any compiler-specific work associated with that.
    static void         ProcessShutdownWork(ICorStaticInfo* statInfo);

    IAllocator*         getAllocator()              { return compAsIAllocator; }

#if MEASURE_MEM_ALLOC
    IAllocator*         getAllocatorBitset()        { return compAsIAllocatorBitset; }
    IAllocator*         getAllocatorGC()            { return compAsIAllocatorGC; }
    IAllocator*         getAllocatorLoopHoist()     { return compAsIAllocatorLoopHoist; }
#else // !MEASURE_MEM_ALLOC
    IAllocator*         getAllocatorBitset()        { return compAsIAllocator; }
    IAllocator*         getAllocatorGC()            { return compAsIAllocator; }
    IAllocator*         getAllocatorLoopHoist()     { return compAsIAllocator; }
#endif // !MEASURE_MEM_ALLOC

#ifdef DEBUG
    IAllocator*         getAllocatorDebugOnly()
    {
#if MEASURE_MEM_ALLOC
        return compAsIAllocatorDebugOnly;
#else // !MEASURE_MEM_ALLOC
        return compAsIAllocator;
#endif // !MEASURE_MEM_ALLOC
    }
#endif // DEBUG

/*
XXXXXXXXXXXXXXXXXXXXXXXXXXXXXXXXXXXXXXXXXXXXXXXXXXXXXXXXXXXXXXXXXXXXXXXXXXXXXXX
XXXXXXXXXXXXXXXXXXXXXXXXXXXXXXXXXXXXXXXXXXXXXXXXXXXXXXXXXXXXXXXXXXXXXXXXXXXXXXX
XX                                                                           XX
XX                           typeInfo                                        XX
XX                                                                           XX
XX   Checks for type compatibility and merges types                          XX
XX                                                                           XX
XXXXXXXXXXXXXXXXXXXXXXXXXXXXXXXXXXXXXXXXXXXXXXXXXXXXXXXXXXXXXXXXXXXXXXXXXXXXXXX
XXXXXXXXXXXXXXXXXXXXXXXXXXXXXXXXXXXXXXXXXXXXXXXXXXXXXXXXXXXXXXXXXXXXXXXXXXXXXXX
*/

public :

    // Set to TRUE if verification cannot be skipped for this method
    // If we detect unverifiable code, we will lazily check
    // canSkipMethodVerification() to see if verification is REALLY needed.
    BOOL               tiVerificationNeeded;

    // It it initially TRUE, and it gets set to FALSE if we run into unverifiable code
    // Note that this is valid only if tiVerificationNeeded was ever TRUE.
    BOOL               tiIsVerifiableCode;

    // Set to TRUE if runtime callout is needed for this method
    BOOL               tiRuntimeCalloutNeeded;

    // Set to TRUE if security prolog/epilog callout is needed for this method
    // Note: This flag is different than compNeedSecurityCheck.
    //     compNeedSecurityCheck means whether or not a security object needs 
    //         to be allocated on the stack, which is currently true for EnC as well.
    //     tiSecurityCalloutNeeded means whether or not security callouts need
    //         to be inserted in the jitted code.
    BOOL               tiSecurityCalloutNeeded;

    // Returns TRUE if child is equal to or a subtype of parent for merge purposes
    // This support is necessary to suport attributes that are not described in
    // for example, signatures. For example, the permanent home byref (byref that
    // points to the gc heap), isn't a property of method signatures, therefore,
    // it is safe to have mismatches here (that tiCompatibleWith will not flag),
    // but when deciding if we need to reimport a block, we need to take these
    // in account
    BOOL               tiMergeCompatibleWith     (const typeInfo& pChild,
                                                  const typeInfo& pParent,
                                                  bool normalisedForStack) const;

    // Returns TRUE if child is equal to or a subtype of parent.
    // normalisedForStack indicates that both types are normalised for the stack
    BOOL               tiCompatibleWith          (const typeInfo& pChild,
                                                  const typeInfo& pParent,
                                                  bool normalisedForStack) const;

    // Merges pDest and pSrc. Returns FALSE if merge is undefined.
    // *pDest is modified to represent the merged type.  Sets "*changed" to true
    // if this changes "*pDest".
    BOOL               tiMergeToCommonParent     (typeInfo *pDest,
                                                  const typeInfo *pSrc,
                                                  bool* changed) const;

    // Set pDest from the primitive value type.
    // Eg. System.Int32 -> ELEMENT_TYPE_I4

    BOOL               tiFromPrimitiveValueClass (typeInfo *pDest,
                                                  const typeInfo *pVC) const;

#ifdef DEBUG
    // <BUGNUM> VSW 471305 
    // IJW allows assigning REF to BYREF. The following allows us to temporarily 
    // bypass the assert check in gcMarkRegSetGCref and gcMarkRegSetByref
    // We use a "short" as we need to push/pop this scope.
    // </BUGNUM>
    short           compRegSetCheckLevel;
#endif
    
/*
XXXXXXXXXXXXXXXXXXXXXXXXXXXXXXXXXXXXXXXXXXXXXXXXXXXXXXXXXXXXXXXXXXXXXXXXXXXXXXX
XXXXXXXXXXXXXXXXXXXXXXXXXXXXXXXXXXXXXXXXXXXXXXXXXXXXXXXXXXXXXXXXXXXXXXXXXXXXXXX
XX                                                                           XX
XX                           IL verification stuff                           XX
XX                                                                           XX
XX                                                                           XX
XXXXXXXXXXXXXXXXXXXXXXXXXXXXXXXXXXXXXXXXXXXXXXXXXXXXXXXXXXXXXXXXXXXXXXXXXXXXXXX
XXXXXXXXXXXXXXXXXXXXXXXXXXXXXXXXXXXXXXXXXXXXXXXXXXXXXXXXXXXXXXXXXXXXXXXXXXXXXXX
*/

public:
    // The following is used to track liveness of local variables, initialization
    // of valueclass constructors, and type safe use of IL instructions.

    // dynamic state info needed for verification
    EntryState      verCurrentState;

    // this ptr of object type .ctors are considered intited only after
    // the base class ctor is called, or an alternate ctor is called.
    // An uninited this ptr can be used to access fields, but cannot
    // be used to call a member function.
    BOOL            verTrackObjCtorInitState;

    void            verInitBBEntryState(BasicBlock* block,
                                        EntryState* currentState);

    // Requires that "tis" is not TIS_Bottom -- it's a definite init/uninit state.
    void            verSetThisInit(BasicBlock* block, ThisInitState tis);
    void            verInitCurrentState();
    void            verResetCurrentState(BasicBlock* block,
                                         EntryState* currentState);

    // Merges the current verification state into the entry state of "block", return FALSE if that merge fails,
    // TRUE if it succeeds.  Further sets "*changed" to true if this changes the entry state of "block".
    BOOL            verMergeEntryStates(BasicBlock* block, bool* changed);

    void            verConvertBBToThrowVerificationException(BasicBlock* block DEBUGARG(bool logMsg));
    void            verHandleVerificationFailure(BasicBlock* block
                                                 DEBUGARG(bool logMsg));
    typeInfo        verMakeTypeInfo(CORINFO_CLASS_HANDLE clsHnd, bool bashStructToRef = false); // converts from jit type representation to typeInfo
    typeInfo        verMakeTypeInfo(CorInfoType ciType, CORINFO_CLASS_HANDLE clsHnd);   // converts from jit type representation to typeInfo
    BOOL            verIsSDArray(typeInfo ti);
    typeInfo        verGetArrayElemType(typeInfo ti);

    typeInfo        verParseArgSigToTypeInfo(CORINFO_SIG_INFO*          sig,
                                             CORINFO_ARG_LIST_HANDLE    args);
    BOOL            verNeedsVerification();
    BOOL            verIsByRefLike(const typeInfo& ti);
    BOOL            verIsSafeToReturnByRef(const typeInfo& ti);

    // generic type variables range over types that satisfy IsBoxable
    BOOL            verIsBoxable(const typeInfo& ti);

    void DECLSPEC_NORETURN verRaiseVerifyException(INDEBUG(const char* reason) DEBUGARG(const char* file) DEBUGARG(unsigned line));
    void            verRaiseVerifyExceptionIfNeeded(INDEBUG(const char* reason) DEBUGARG(const char* file) DEBUGARG(unsigned line));
    bool            verCheckTailCallConstraint (OPCODE                  opcode,
                                                CORINFO_RESOLVED_TOKEN * pResolvedToken,
                                                CORINFO_RESOLVED_TOKEN * pConstrainedResolvedToken, // Is this a "constrained." call on a type parameter?
                                                bool                    speculative      // If true, won't throw if verificatoin fails. Instead it will
                                                                                         // return false to the caller.
                                                                                         // If false, it will throw.
                                               );
    bool            verIsBoxedValueType (typeInfo ti);

    void            verVerifyCall (OPCODE       opcode,
                                   CORINFO_RESOLVED_TOKEN * pResolvedToken,
                                   CORINFO_RESOLVED_TOKEN * pConstrainedResolvedToken,
                                   bool                     tailCall,
                                   bool                     readonlyCall, // is this a "readonly." call?
                                   const BYTE*              delegateCreateStart,
                                   const BYTE*              codeAddr,
                                   CORINFO_CALL_INFO*       callInfo
                                   DEBUGARG(const char *    methodName));

    BOOL            verCheckDelegateCreation(const BYTE* delegateCreateStart,
                                             const BYTE* codeAddr,
                                             mdMemberRef & targetMemberRef);

    typeInfo        verVerifySTIND(const typeInfo& ptr, const typeInfo& value, const typeInfo& instrType);
    typeInfo        verVerifyLDIND(const typeInfo& ptr, const typeInfo& instrType);
    void            verVerifyField(CORINFO_RESOLVED_TOKEN * pResolvedToken, const CORINFO_FIELD_INFO& fieldInfo, const typeInfo* tiThis, BOOL mutator, BOOL allowPlainStructAsThis = FALSE);
    void            verVerifyCond(const typeInfo& tiOp1, const typeInfo& tiOp2, unsigned opcode);
    void            verVerifyThisPtrInitialised();
    BOOL            verIsCallToInitThisPtr(CORINFO_CLASS_HANDLE context,
                                           CORINFO_CLASS_HANDLE target);



    // Register allocator
    void            raInitStackFP                            ();
    void            raEnregisterVarsPrePassStackFP           ();
    void            raSetRegLclBirthDeath                   (GenTreePtr tree, VARSET_VALARG_TP lastlife, bool fromLDOBJ);
    void            raEnregisterVarsPostPassStackFP          ();
    void            raGenerateFPRefCounts                   ();
    void            raEnregisterVarsStackFP                  ();
    void            raUpdateHeightsForVarsStackFP            (VARSET_VALARG_TP mask);

    regNumber       raRegForVarStackFP                       (unsigned varTrackedIndex);
    void            raAddPayloadStackFP                      (VARSET_VALARG_TP mask, unsigned weight);

    // returns true if enregistering v1 would save more mem accesses than v2
    bool            raVarIsGreaterValueStackFP               (LclVarDsc *lv1, LclVarDsc *lv2);



#ifdef DEBUG
        void                    raDumpHeightsStackFP();
        void                    raDumpVariableRegIntfFloat();
#endif

#if FEATURE_STACK_FP_X87

    // Currently, we use FP transition blocks in only 2 situations:
    //
    //      -conditional jump on longs where FP stack differs with target: it's not strictly
    //       necessary, but its low frequency and the code would get complicated if we try to
    //       inline the FP stack adjustment, as we have a lot of special casing going on to try
    //       minimize the way we generate the jump code.
    //      -case statements of switch where the FP stack differs with the one of evaluating the switch () statement
    //       We do this as we want to codegen switch as a jumptable. Again, this is low frequency.
    //
    //      However, transition blocks have 2 problems
    //
    //          - Procedure splitting: current implementation of procedure splitting requires all basic blocks to
    //            be known at codegen time, as it generates all hot blocks first and cold blocks later. This ties
    //            us up in codegen and is a solvable problem (we could make procedure splitting generate blocks
    //            in the right place without preordering them), this causes us to have to generate the transition
    //            blocks in the cold area if we want procedure splitting.
    //
    //
    //          - Thread abort exceptions and transition blocks. Transition blocks were designed under the assumption
    //            that no exceptions can happen inside them. Unfortunately Thread.Abort can happen in any instruction,
    //            and if we have handlers we will have to try to call them. Fixing this the right way would imply
    //            having multiple try native code regions for a single try il region. This is doable and shouldnt be
    //            a big change in the exception.
    //
    //      Given the low frequency of the cases where we have transition blocks, I've decided to dumb down
    //      optimizations. For these 2 cases:
    //
    //          - When there is a chance that we will have FP transition blocks, we won't do procedure splitting.
    //          - When a method has a handler, it won't enregister any FP variables that go thru a conditional long or
    //          a switch statement.
    //
    //      If at any point we find we need to optimize this, we should throw work at unblocking the restrictions our
    //      current procedure splitting and exception code have.
    bool            compMayHaveTransitionBlocks;

    VARSET_TP       raMaskDontEnregFloat;          // mask for additional restrictions

    VARSET_TP       raLclRegIntfFloat[REG_FPCOUNT];

    unsigned        raCntStkStackFP;
    unsigned        raCntWtdStkDblStackFP;
    unsigned        raCntStkParamDblStackFP;

    // Payload in mem accesses for enregistering a variable (we dont want to mix with refcounts)
    // TODO: Do we want to put this in LclVarDsc?
    unsigned        raPayloadStackFP[lclMAX_TRACKED];
    unsigned        raHeightsStackFP[lclMAX_TRACKED][FP_VIRTUALREGISTERS+1];
#ifdef DEBUG
    // Useful for debugging
    unsigned    raHeightsNonWeightedStackFP[lclMAX_TRACKED][FP_VIRTUALREGISTERS+1];
#endif
#endif //FEATURE_STACK_FP_X87

#ifdef DEBUG
    // One line log function. Default level is 0. Increasing it gives you
    // more log information   

     // levels are currently unused: #define JITDUMP(level,...)                     ();
    void            JitLogEE                                (unsigned level, const char* fmt, ...);

    bool      compDebugBreak;

    bool      compJitHaltMethod();

#endif

    /*
    XXXXXXXXXXXXXXXXXXXXXXXXXXXXXXXXXXXXXXXXXXXXXXXXXXXXXXXXXXXXXXXXXXXXXXXXXXXXXXX
    XXXXXXXXXXXXXXXXXXXXXXXXXXXXXXXXXXXXXXXXXXXXXXXXXXXXXXXXXXXXXXXXXXXXXXXXXXXXXXX
    XX                                                                           XX
    XX                   GS Security checks for unsafe buffers                   XX
    XX                                                                           XX
    XXXXXXXXXXXXXXXXXXXXXXXXXXXXXXXXXXXXXXXXXXXXXXXXXXXXXXXXXXXXXXXXXXXXXXXXXXXXXXX
    XXXXXXXXXXXXXXXXXXXXXXXXXXXXXXXXXXXXXXXXXXXXXXXXXXXXXXXXXXXXXXXXXXXXXXXXXXXXXXX
    */
public:

    struct ShadowParamVarInfo
    {
        FixedBitVect   *assignGroup; // the closure set of variables whose values depend on each other
        unsigned        shadowCopy;  // Lcl var num, valid only if not set to NO_SHADOW_COPY
    
        static bool mayNeedShadowCopy(LclVarDsc* varDsc)
        {
#if defined(_TARGET_AMD64_) && !defined(LEGACY_BACKEND)
            // GS cookie logic to create shadow slots, create trees to copy reg args to shadow
            // slots and update all trees to refer to shadow slots is done immediately after
            // fgMorph().  Lsra could potentially mark a param as DoNotEnregister after JIT determines
            // not to shadow a parameter.  Also, LSRA could potentially spill a param which is passed
            // in register. Therefore, conservatively all params may need a shadow copy.  Note that 
            // GS cookie logic further checks whether the param is a ptr or an unsafe buffer before
            // creating a shadow slot even though this routine returns true.
            //
            // TODO-AMD64-CQ: Revisit this conservative approach as it could create more shadow slots than
            // required. There are two cases under which a reg arg could potentially be used from its
            // home location:
            //   a) LSRA marks it as DoNotEnregister (see LinearScan::identifyCandidates())
            //   b) LSRA spills it
            //
            // Possible solution to address case (a)
            //   - The conditions under which LSRA marks a varDsc as DoNotEnregister could be checked
            //     in this routine.  Note that live out of exception handler is something we may not be
            //     able to do it here since GS cookie logic is invoked ahead of liveness computation. 
            //     Therefore, for methods with exception handling and need GS cookie check we might have
            //     to take conservative approach.
            //
            // Possible solution to address case (b)
            //   - Whenver a parameter passed in an argument register needs to be spilled by LSRA, we 
            //     create a new spill temp if the method needs GS cookie check.
            return varDsc->lvIsParam;
#else // !(defined(_TARGET_AMD64_) && defined(LEGACY_BACKEND))
            return varDsc->lvIsParam && !varDsc->lvIsRegArg;
#endif
        }
    
#ifdef DEBUG
        void Print()
        {
            printf("assignGroup [%p]; shadowCopy: [%d];\n", assignGroup, shadowCopy);
        }
#endif
    };

    GSCookie                *gsGlobalSecurityCookieAddr; // Address of global cookie for unsafe buffer checks
    GSCookie                gsGlobalSecurityCookieVal;  // Value of global cookie if addr is NULL
    ShadowParamVarInfo      *gsShadowVarInfo;           // Table used by shadow param analysis code

    void                    gsGSChecksInitCookie();     // Grabs cookie variable
    void                    gsCopyShadowParams();       // Identify vulnerable params and create dhadow copies
    bool                    gsFindVulnerableParams ();  // Shadow param analysis code
    void                    gsParamsToShadows();        // Insert copy code and replave param uses by shadow

    static fgWalkPreFn      gsMarkPtrsAndAssignGroups;  // Shadow param analysis tree-walk
    static fgWalkPreFn      gsReplaceShadowParams;      // Shadow param replacement tree-walk

#define DEFAULT_MAX_INLINE_SIZE         100         // Methods with >  DEFAULT_MAX_INLINE_SIZE IL bytes will never be inlined.
                                                    // This can be overwritten by setting complus_JITInlineSize env variable.

#define DEFAULT_MAX_INLINE_DEPTH         20         // Methods at more than this level deep will not be inlined
                                         
private:
#ifdef FEATURE_JIT_METHOD_PERF
    JitTimer*                     pCompJitTimer;           // Timer data structure (by phases) for current compilation.
    static    CompTimeSummaryInfo s_compJitTimerSummary;   // Summary of the Timer information for the whole run.

    static    LPCWSTR             JitTimeLogCsv();         // Retrieve the file name for CSV from ConfigDWORD.
    static    LPCWSTR             compJitTimeLogFilename;  // If a log file for JIT time is desired, filename to write it to.
#endif
    inline    void                EndPhase(Phases phase);  // Indicate the end of the given phase.

#if defined(DEBUG) || defined(INLINE_DATA) || defined(FEATURE_CLRSQM)
    // These variables are associated with maintaining SQM data about compile time.
    unsigned __int64             m_compCyclesAtEndOfInlining;          // The thread-virtualized cycle count at the end of the inlining phase in the current compilation.
    unsigned __int64             m_compCycles;                         // Net cycle count for current compilation
    DWORD                        m_compTickCountAtEndOfInlining;       // The result of GetTickCount() (# ms since some epoch marker) at the end of the inlining phase in the current compilation.
#endif // defined(DEBUG) || defined(INLINE_DATA) || defined(FEATURE_CLRSQM)

    // Records the SQM-relevant (cycles and tick count).  Should be called after inlining is complete.
    // (We do this after inlining because this marks the last point at which the JIT is likely to cause
    // type-loading and class initialization).
    void                    RecordStateAtEndOfInlining();
    // Assumes being called at the end of compilation.  Update the SQM state.
    void                    RecordStateAtEndOfCompilation();

#ifdef FEATURE_CLRSQM
    // Does anything SQM related necessary at process shutdown time.
    static void             ProcessShutdownSQMWork(ICorStaticInfo* statInfo);
#endif // FEATURE_CLRSQM

public:
#if FUNC_INFO_LOGGING
    static LPCWSTR          compJitFuncInfoFilename;    // If a log file for per-function information is required, this is the filename to write it to.
    static FILE*            compJitFuncInfoFile;        // And this is the actual FILE* to write to.
#endif // FUNC_INFO_LOGGING

    Compiler* prevCompiler; // Previous compiler on stack for TLS Compiler* linked list for reentrant compilers.

    // Is the compilation in a full trust context?
    bool compIsFullTrust();

#ifndef FEATURE_TRACELOGGING
    // Should we actually fire the noway assert body and the exception handler?
    bool compShouldThrowOnNoway();
#else // FEATURE_TRACELOGGING
    // Should we actually fire the noway assert body and the exception handler?
    bool compShouldThrowOnNoway(const char* filename, unsigned line);

    // Telemetry instance to use per method compilation.
    JitTelemetry compJitTelemetry;

    // Get common parameters that have to be logged with most telemetry data.
    void compGetTelemetryDefaults(const char** assemblyName, const char** scopeName, const char** methodName, unsigned* methodHash);
#endif // !FEATURE_TRACELOGGING

#ifdef DEBUG
    private:
    NodeToTestDataMap* m_nodeTestData;

    static const unsigned FIRST_LOOP_HOIST_CSE_CLASS = 1000;
    unsigned           m_loopHoistCSEClass;   // LoopHoist test annotations turn into CSE requirements; we
                                              // label them with CSE Class #'s starting at FIRST_LOOP_HOIST_CSE_CLASS.
                                              // Current kept in this.
    public:
    NodeToTestDataMap* GetNodeTestData()
    {
        Compiler* compRoot = impInlineRoot();
        if (compRoot->m_nodeTestData == NULL)
        {
            compRoot->m_nodeTestData = new (getAllocatorDebugOnly()) NodeToTestDataMap(getAllocatorDebugOnly());
        }
        return compRoot->m_nodeTestData;
    }

    typedef SimplerHashTable<GenTreePtr, PtrKeyFuncs<GenTree>, int, JitSimplerHashBehavior> NodeToIntMap;
    
    // Returns the set (i.e., the domain of the result map) of nodes that are keys in m_nodeTestData, and
    // currently occur in the AST graph.
    NodeToIntMap* FindReachableNodesInNodeTestData();

    // Node "from" is being eliminated, and being replaced by node "to".  If "from" had any associated
    // test data, associate that data with "to".
    void TransferTestDataToNode(GenTreePtr from, GenTreePtr to);

    // Requires that "to" is a clone of "from".  If any nodes in the "from" tree
    // have annotations, attach similar annotations to the corresponding nodes in "to".
    void CopyTestDataToCloneTree(GenTreePtr from, GenTreePtr to);

    // These are the methods that test that the various conditions implied by the
    // test attributes are satisfied.
    void JitTestCheckSSA(); // SSA builder tests.
    void JitTestCheckVN();  // Value numbering tests.
#endif // DEBUG

    // The "FieldSeqStore", for canonicalizing field sequences.  See the definition of FieldSeqStore for
    // operations.
    FieldSeqStore* m_fieldSeqStore;

    FieldSeqStore* GetFieldSeqStore()
    {
        Compiler* compRoot = impInlineRoot();
        if (compRoot->m_fieldSeqStore == NULL)
        {
            // Create a CompAllocator that labels sub-structure with CMK_FieldSeqStore, and use that for allocation.
            IAllocator* ialloc = new (this, CMK_FieldSeqStore) CompAllocator(this, CMK_FieldSeqStore);
            compRoot->m_fieldSeqStore = new (ialloc) FieldSeqStore(ialloc);
        }
        return compRoot->m_fieldSeqStore;
    }

    typedef SimplerHashTable<GenTreePtr, PtrKeyFuncs<GenTree>, FieldSeqNode*, JitSimplerHashBehavior> NodeToFieldSeqMap;

    // Some nodes of "TYP_BYREF" or "TYP_I_IMPL" actually represent the address of a field within a struct, but since
    // the offset of the field is zero, there's no "GT_ADD" node.  We normally attach a field sequence to the constant
    // that is added, but what do we do when that constant is zero, and is thus not present?  We use this mechanism to
    // attach the field sequence directly to the address node.
    NodeToFieldSeqMap* m_zeroOffsetFieldMap;

    NodeToFieldSeqMap* GetZeroOffsetFieldMap()
    {
        // Don't need to worry about inlining here
        if (m_zeroOffsetFieldMap == NULL)
        {
            // Create a CompAllocator that labels sub-structure with CMK_ZeroOffsetFieldMap, and use that for allocation.
            IAllocator* ialloc = new (this, CMK_ZeroOffsetFieldMap) CompAllocator(this, CMK_ZeroOffsetFieldMap);
            m_zeroOffsetFieldMap = new (ialloc) NodeToFieldSeqMap(ialloc);
        }
        return m_zeroOffsetFieldMap;
    }

    // Requires that "op1" is a node of type "TYP_BYREF" or "TYP_I_IMPL".  We are dereferencing this with the fields in
    // "fieldSeq", whose offsets are required all to be zero.  Ensures that any field sequence annotation currently on
    // "op1" or its components is augmented by appending "fieldSeq".  In practice, if "op1" is a GT_LCL_FLD, it has
    // a field sequence as a member; otherwise, it may be the addition of an a byref and a constant, where the const
    // has a field sequence -- in this case "fieldSeq" is appended to that of the constant; otherwise, we
    // record the the field sequence using the ZeroOffsetFieldMap described above.
    //
    // One exception above is that "op1" is a node of type "TYP_REF" where "op1" is a GT_LCL_VAR.
    // This happens when System.Object vtable pointer is a regular field at offset 0 in System.Private.CoreLib in
    // CoreRT. Such case is handled same as the default case.
    void fgAddFieldSeqForZeroOffset(GenTreePtr op1, FieldSeqNode* fieldSeq);


    typedef SimplerHashTable<const GenTree*, PtrKeyFuncs<GenTree>, ArrayInfo, JitSimplerHashBehavior> NodeToArrayInfoMap;
    NodeToArrayInfoMap* m_arrayInfoMap;

    NodeToArrayInfoMap* GetArrayInfoMap()
    {
        Compiler* compRoot = impInlineRoot();
        if (compRoot->m_arrayInfoMap == NULL)
        {
            // Create a CompAllocator that labels sub-structure with CMK_ArrayInfoMap, and use that for allocation.
            IAllocator* ialloc = new (this, CMK_ArrayInfoMap) CompAllocator(this, CMK_ArrayInfoMap);
            compRoot->m_arrayInfoMap = new (ialloc) NodeToArrayInfoMap(ialloc);
        }
        return compRoot->m_arrayInfoMap;
    }

    NodeToUnsignedMap* m_heapSsaMap;

    // In some cases, we want to assign intermediate SSA #'s to heap states, and know what nodes create those heap
    // states. (We do this for try blocks, where, if the try block doesn't do a call that loses track of the heap state,
    // all the possible heap states are possible initial states of the corresponding catch block(s).)
    NodeToUnsignedMap* GetHeapSsaMap()
    {
        Compiler* compRoot = impInlineRoot();
        if (compRoot->m_heapSsaMap == nullptr)
        {
            // Create a CompAllocator that labels sub-structure with CMK_ArrayInfoMap, and use that for allocation.
            IAllocator* ialloc = new (this, CMK_ArrayInfoMap) CompAllocator(this, CMK_ArrayInfoMap);
            compRoot->m_heapSsaMap = new (ialloc) NodeToUnsignedMap(ialloc);
        }
        return compRoot->m_heapSsaMap;
    }

    // The Refany type is the only struct type whose structure is implicitly assumed by IL.  We need its fields.
    CORINFO_CLASS_HANDLE m_refAnyClass;
    CORINFO_FIELD_HANDLE GetRefanyDataField()
    {
        if (m_refAnyClass == NULL)
        {
            m_refAnyClass = info.compCompHnd->getBuiltinClass(CLASSID_TYPED_BYREF);
        }
        return info.compCompHnd->getFieldInClass(m_refAnyClass, 0);
    }
    CORINFO_FIELD_HANDLE GetRefanyTypeField()
    {
        if (m_refAnyClass == NULL)
        {
            m_refAnyClass = info.compCompHnd->getBuiltinClass(CLASSID_TYPED_BYREF);
        }
        return info.compCompHnd->getFieldInClass(m_refAnyClass, 1);
    }

#if VARSET_COUNTOPS
    static BitSetSupport::BitSetOpCounter m_varsetOpCounter;
#endif
#if ALLVARSET_COUNTOPS
    static BitSetSupport::BitSetOpCounter m_allvarsetOpCounter;
#endif

    static HelperCallProperties s_helperCallProperties;

#ifdef FEATURE_UNIX_AMD64_STRUCT_PASSING
    static var_types GetTypeFromClassificationAndSizes(SystemVClassificationType classType, int size);
    static var_types GetEightByteType(const SYSTEMV_AMD64_CORINFO_STRUCT_REG_PASSING_DESCRIPTOR& structDesc, unsigned slotNum);
    static void      GetStructTypeOffset(const SYSTEMV_AMD64_CORINFO_STRUCT_REG_PASSING_DESCRIPTOR& structDesc,
                                         var_types* type0,
                                         var_types* type1,
                                         unsigned __int8* offset0,
                                         unsigned __int8* offset1);
    void fgMorphSystemVStructArgs(GenTreeCall* call, bool hasStructArgument);
#endif // defined(FEATURE_UNIX_AMD64_STRUCT_PASSING)

    void          fgMorphMultiregStructArgs(GenTreeCall* call);
    GenTreePtr    fgMorphMultiregStructArg (GenTreePtr   arg, fgArgTabEntryPtr fgEntryPtr);

}; // end of class Compiler

// Inline methods of CompAllocator.
void * CompAllocator::Alloc(size_t sz)
{
#if MEASURE_MEM_ALLOC
    return m_comp->compGetMem(sz, m_cmk);
#else
    return m_comp->compGetMem(sz);
#endif
}

void * CompAllocator::ArrayAlloc(size_t elems, size_t elemSize)
{
#if MEASURE_MEM_ALLOC
    return m_comp->compGetMemArray(elems, elemSize, m_cmk);
#else
    return m_comp->compGetMemArray(elems, elemSize);
#endif
}


// LclVarDsc constructor. Uses Compiler, so must come after Compiler definition.
inline
LclVarDsc::LclVarDsc(Compiler* comp)
    :
    // Initialize the ArgRegs to REG_STK.
    // The morph will do the right thing to change 
    // to the right register if passed in register.
    _lvArgReg(REG_STK),
#if FEATURE_MULTIREG_ARGS
    _lvOtherArgReg(REG_STK),
#endif // FEATURE_MULTIREG_ARGS
#if ASSERTION_PROP
    lvRefBlks(BlockSetOps::UninitVal()),
#endif // ASSERTION_PROP
    lvPerSsaData(comp->getAllocator())
{
}

/*
XXXXXXXXXXXXXXXXXXXXXXXXXXXXXXXXXXXXXXXXXXXXXXXXXXXXXXXXXXXXXXXXXXXXXXXXXXXXXXX
XXXXXXXXXXXXXXXXXXXXXXXXXXXXXXXXXXXXXXXXXXXXXXXXXXXXXXXXXXXXXXXXXXXXXXXXXXXXXXX
XX                                                                           XX
XX                   Miscellaneous Compiler stuff                            XX
XX                                                                           XX
XXXXXXXXXXXXXXXXXXXXXXXXXXXXXXXXXXXXXXXXXXXXXXXXXXXXXXXXXXXXXXXXXXXXXXXXXXXXXXX
XXXXXXXXXXXXXXXXXXXXXXXXXXXXXXXXXXXXXXXXXXXXXXXXXXXXXXXXXXXXXXXXXXXXXXXXXXXXXXX
*/

// Values used to mark the types a stack slot is used for

const unsigned TYPE_REF_INT         = 0x01; // slot used as a 32-bit int
const unsigned TYPE_REF_LNG         = 0x02; // slot used as a 64-bit long
const unsigned TYPE_REF_FLT         = 0x04; // slot used as a 32-bit float
const unsigned TYPE_REF_DBL         = 0x08; // slot used as a 64-bit float
const unsigned TYPE_REF_PTR         = 0x10; // slot used as a 32-bit pointer
const unsigned TYPE_REF_BYR         = 0x20; // slot used as a byref pointer
const unsigned TYPE_REF_STC         = 0x40; // slot used as a struct
const unsigned TYPE_REF_TYPEMASK    = 0x7F; // bits that represent the type

//const unsigned TYPE_REF_ADDR_TAKEN  = 0x80; // slots address was taken

/*****************************************************************************
 *
 *  Variables to keep track of total code amounts.
 */

#if DISPLAY_SIZES

extern  size_t     grossVMsize;
extern  size_t     grossNCsize;
extern  size_t     totalNCsize;

extern  unsigned   genMethodICnt;
extern  unsigned   genMethodNCnt;
extern  size_t     gcHeaderISize;
extern  size_t     gcPtrMapISize;
extern  size_t     gcHeaderNSize;
extern  size_t     gcPtrMapNSize;

#endif // DISPLAY_SIZES

/*****************************************************************************
 *
 *  Variables to keep track of basic block counts (more data on 1 BB methods)
 */

#if COUNT_BASIC_BLOCKS
extern  Histogram   bbCntTable;
extern  Histogram   bbOneBBSizeTable;
#endif


/*****************************************************************************
 *
 *  Used by optFindNaturalLoops to gather statistical information such as
 *   - total number of natural loops
 *   - number of loops with 1, 2, ... exit conditions
 *   - number of loops that have an iterator (for like)
 *   - number of loops that have a constant iterator
 */

#if COUNT_LOOPS

extern unsigned    totalLoopMethods;            // counts the total number of methods that have natural loops
extern unsigned    maxLoopsPerMethod;           // counts the maximum number of loops a method has
extern unsigned    totalLoopOverflows;          // # of methods that identified more loops than we can represent
extern unsigned    totalLoopCount;              // counts the total number of natural loops
extern unsigned    totalUnnatLoopCount;         // counts the total number of (not-necessarily natural) loops
extern unsigned    totalUnnatLoopOverflows;     // # of methods that identified more unnatural loops than we can represent
extern unsigned    iterLoopCount;               // counts the # of loops with an iterator (for like)
extern unsigned    simpleTestLoopCount;         // counts the # of loops with an iterator and a simple loop condition (iter < const)
extern unsigned    constIterLoopCount;          // counts the # of loops with a constant iterator (for like)
extern bool        hasMethodLoops;              // flag to keep track if we already counted a method as having loops
extern unsigned    loopsThisMethod;             // counts the number of loops in the current method
extern bool        loopOverflowThisMethod;      // True if we exceeded the max # of loops in the method.
extern Histogram   loopCountTable;              // Histogram of loop counts
extern Histogram   loopExitCountTable;          // Histogram of loop exit counts

#endif // COUNT_LOOPS

/*****************************************************************************
 * variables to keep track of how many iterations we go in a dataflow pass
 */

#if DATAFLOW_ITER

extern unsigned    CSEiterCount;           // counts the # of iteration for the CSE dataflow
extern unsigned    CFiterCount;            // counts the # of iteration for the Const Folding dataflow

#endif // DATAFLOW_ITER

#if     MEASURE_BLOCK_SIZE
extern  size_t      genFlowNodeSize;
extern  size_t      genFlowNodeCnt;
#endif // MEASURE_BLOCK_SIZE

#if     MEASURE_NODE_SIZE
struct NodeSizeStats
{
    void Init()
    {
        genTreeNodeCnt        = 0;
        genTreeNodeSize       = 0;
        genTreeNodeActualSize = 0;
    }

    size_t genTreeNodeCnt;
    size_t genTreeNodeSize;         // The size we allocate
    size_t genTreeNodeActualSize;   // The actual size of the node. Note that the actual size will likely be smaller
                                    //   than the allocated size, but we sometimes use SetOper()/ChangeOper() to change
                                    //   a smaller node to a larger one. TODO-Cleanup: add stats on
                                    //   SetOper()/ChangeOper() usage to quanitfy this.
};
extern NodeSizeStats genNodeSizeStats;          // Total node size stats
extern NodeSizeStats genNodeSizeStatsPerFunc;   // Per-function node size stats
extern Histogram genTreeNcntHist;
extern Histogram genTreeNsizHist;
#endif // MEASURE_NODE_SIZE

/*****************************************************************************
 *  Count fatal errors (including noway_asserts).
 */

#if MEASURE_FATAL
extern unsigned fatal_badCode;
extern unsigned fatal_noWay;
extern unsigned fatal_NOMEM;
extern unsigned fatal_noWayAssertBody;
#ifdef DEBUG
extern unsigned fatal_noWayAssertBodyArgs;
#endif // DEBUG
extern unsigned fatal_NYI;
#endif // MEASURE_FATAL

/*****************************************************************************
 * Codegen
 */

#ifdef _TARGET_XARCH_

const instruction  INS_SHIFT_LEFT_LOGICAL  = INS_shl;
const instruction  INS_SHIFT_RIGHT_LOGICAL = INS_shr;
const instruction  INS_SHIFT_RIGHT_ARITHM  = INS_sar;

const instruction  INS_AND              = INS_and;
const instruction  INS_OR               = INS_or;
const instruction  INS_XOR              = INS_xor;
const instruction  INS_NEG              = INS_neg;
const instruction  INS_TEST             = INS_test;
const instruction  INS_MUL              = INS_imul;
const instruction  INS_SIGNED_DIVIDE    = INS_idiv;
const instruction  INS_UNSIGNED_DIVIDE  = INS_div;
const instruction  INS_BREAKPOINT       = INS_int3;
const instruction  INS_ADDC             = INS_adc;
const instruction  INS_SUBC             = INS_sbb;
const instruction  INS_NOT              = INS_not;

#endif

#ifdef _TARGET_ARM_

const instruction  INS_SHIFT_LEFT_LOGICAL  = INS_lsl;
const instruction  INS_SHIFT_RIGHT_LOGICAL = INS_lsr;
const instruction  INS_SHIFT_RIGHT_ARITHM  = INS_asr;

const instruction  INS_AND              = INS_and;
const instruction  INS_OR               = INS_orr;
const instruction  INS_XOR              = INS_eor;
const instruction  INS_NEG              = INS_rsb;
const instruction  INS_TEST             = INS_tst;
const instruction  INS_MUL              = INS_mul;
const instruction  INS_SIGNED_DIVIDE    = INS_sdiv;
const instruction  INS_UNSIGNED_DIVIDE  = INS_udiv;
const instruction  INS_BREAKPOINT       = INS_bkpt;
const instruction  INS_ADDC             = INS_adc;
const instruction  INS_SUBC             = INS_sbc;
const instruction  INS_NOT              = INS_mvn;

#endif

#ifdef _TARGET_ARM64_

const instruction  INS_SHIFT_LEFT_LOGICAL  = INS_lsl;
const instruction  INS_SHIFT_RIGHT_LOGICAL = INS_lsr;
const instruction  INS_SHIFT_RIGHT_ARITHM  = INS_asr;

const instruction  INS_AND              = INS_and;
const instruction  INS_OR               = INS_orr;
const instruction  INS_XOR              = INS_eor;
const instruction  INS_NEG              = INS_neg;
const instruction  INS_TEST             = INS_tst;
const instruction  INS_MUL              = INS_mul;
const instruction  INS_SIGNED_DIVIDE    = INS_sdiv;
const instruction  INS_UNSIGNED_DIVIDE  = INS_udiv;
const instruction  INS_BREAKPOINT       = INS_bkpt;
const instruction  INS_ADDC             = INS_adc;
const instruction  INS_SUBC             = INS_sbc;
const instruction  INS_NOT              = INS_mvn;

#endif

/*****************************************************************************/

extern const BYTE          genTypeSizes[];
extern const BYTE          genTypeAlignments[];
extern const BYTE          genTypeStSzs[];
extern const BYTE          genActualTypes[];

/*****************************************************************************/

// VERY_LARGE_FRAME_SIZE_REG_MASK is the set of registers we need to use for
// the probing loop generated for very large stack frames (see `getVeryLargeFrameSize`).

#ifdef _TARGET_ARM_
#define VERY_LARGE_FRAME_SIZE_REG_MASK  (RBM_R4 | RBM_R5 | RBM_R6)
#elif defined(_TARGET_ARM64_)
#define VERY_LARGE_FRAME_SIZE_REG_MASK  (RBM_R9 | RBM_R10 | RBM_R11)
#endif

/*****************************************************************************/

#define REG_CORRUPT         regNumber(REG_NA+1)
#define RBM_CORRUPT         (RBM_ILLEGAL|regMaskTP(1))
#define REG_PAIR_CORRUPT    regPairNo(REG_PAIR_NONE+1)

/*****************************************************************************/

extern BasicBlock dummyBB;

/*****************************************************************************/
/*****************************************************************************/

// foreach_treenode_execution_order: An iterator that iterates through all the tree
// nodes of a statement in execution order.
//      __stmt: a GT_STMT type GenTree*
//      __node: a GenTree*, already declared, that gets updated with each node in the statement, in execution order

#define foreach_treenode_execution_order(__node, __stmt) \
    for ((__node) = (__stmt)->gtStmt.gtStmtList; (__node); (__node) = (__node)->gtNext)

// foreach_block: An iterator over all blocks in the function.
//    __compiler: the Compiler* object
//    __block   : a BasicBlock*, already declared, that gets updated each iteration.

#define foreach_block(__compiler, __block) \
    for ((__block) = (__compiler)->fgFirstBB; (__block); (__block) = (__block)->bbNext) 

/*****************************************************************************/
/*****************************************************************************/

#ifdef DEBUG

void dumpConvertedVarSet(Compiler* comp, VARSET_VALARG_TP vars);

/*XXXXXXXXXXXXXXXXXXXXXXXXXXXXXXXXXXXXXXXXXXXXXXXXXXXXXXXXXXXXXXXXXXXXXXXXXXXXX
XXXXXXXXXXXXXXXXXXXXXXXXXXXXXXXXXXXXXXXXXXXXXXXXXXXXXXXXXXXXXXXXXXXXXXXXXXXXXXX
XX                                                                           XX
XX                          Debugging helpers                                XX
XX                                                                           XX
XXXXXXXXXXXXXXXXXXXXXXXXXXXXXXXXXXXXXXXXXXXXXXXXXXXXXXXXXXXXXXXXXXXXXXXXXXXXXXX
XXXXXXXXXXXXXXXXXXXXXXXXXXXXXXXXXXXXXXXXXXXXXXXXXXXXXXXXXXXXXXXXXXXXXXXXXXXXXXX
*/

/*****************************************************************************/
/* The following functions are intended to be called from the debugger, to dump
 * various data structures. The can be used in the debugger Watch or Quick Watch
 * windows. They are designed to be short to type and take as few arguments as
 * possible. The 'c' versions take a Compiler*, whereas the 'd' versions use the TlsCompiler.
 * See the function definition comment for more details.
 */

void        cBlock(Compiler* comp, BasicBlock* block);
void        cBlocks(Compiler* comp);
void        cBlocksV(Compiler* comp);
void        cTree(Compiler* comp, GenTree* tree);
void        cTrees(Compiler* comp);
void        cEH(Compiler* comp);
void        cVar(Compiler* comp, unsigned lclNum);
void        cVarDsc(Compiler* comp, LclVarDsc* varDsc);
void        cVars(Compiler* comp);
void        cVarsFinal(Compiler* comp);
void        cBlockPreds(Compiler* comp, BasicBlock* block);
void        cReach(Compiler* comp);
void        cDoms(Compiler* comp);
void        cLiveness(Compiler* comp);
void        cCVarSet(Compiler* comp, VARSET_VALARG_TP vars);

void        cFuncIR(Compiler* comp);
void        cBlockIR(Compiler* comp, BasicBlock* block);
void        cLoopIR(Compiler* comp, Compiler::LoopDsc* loop);
void        cTreeIR(Compiler* comp, GenTree* tree);
int         cTreeTypeIR(Compiler *comp, GenTree *tree);
int         cTreeKindsIR(Compiler *comp, GenTree *tree);
int         cTreeFlagsIR(Compiler *comp, GenTree *tree);
int         cOperandIR(Compiler* comp, GenTree* operand);
int         cLeafIR(Compiler *comp, GenTree* tree);
int         cIndirIR(Compiler *comp, GenTree* tree);
int         cListIR(Compiler* comp, GenTree* list);
int         cSsaNumIR(Compiler *comp, GenTree *tree);
int         cValNumIR(Compiler *comp, GenTree *tree);
int         cDependsIR(Compiler* comp, GenTree* comma, bool *first);

void        dBlock(BasicBlock* block);
void        dBlocks();
void        dBlocksV();
void        dTree(GenTree* tree);
void        dTrees();
void        dEH();
void        dVar(unsigned lclNum);
void        dVarDsc(LclVarDsc* varDsc);
void        dVars();
void        dVarsFinal();
void        dBlockPreds(BasicBlock* block);
void        dReach();
void        dDoms();
void        dLiveness();
void        dCVarSet(VARSET_VALARG_TP vars);

void        dVarSet(VARSET_VALARG_TP vars);
void        dRegMask(regMaskTP mask);

void        dFuncIR();
void        dBlockIR(BasicBlock* block);
void        dTreeIR(GenTree* tree);
void        dLoopIR(Compiler::LoopDsc* loop);
void        dLoopNumIR(unsigned loopNum);
int         dTabStopIR(int curr, int tabstop);
int         dTreeTypeIR(GenTree *tree);
int         dTreeKindsIR(GenTree *tree);
int         dTreeFlagsIR(GenTree *tree);
int         dOperandIR(GenTree* operand);
int         dLeafIR(GenTree* tree);
int         dIndirIR(GenTree* tree);
int         dListIR(GenTree* list);
int         dSsaNumIR(GenTree *tree);
int         dValNumIR(GenTree *tree);
int         dDependsIR(GenTree* comma);
void        dFormatIR();

GenTree*     dFindTree(GenTree* tree, unsigned id);
GenTree*     dFindTree(unsigned id);
GenTreeStmt* dFindStmt(unsigned id);
BasicBlock*  dFindBlock(unsigned bbNum);

#endif // DEBUG

#include "compiler.hpp"     // All the shared inline functions

/*****************************************************************************/
#endif //_COMPILER_H_
/*****************************************************************************/<|MERGE_RESOLUTION|>--- conflicted
+++ resolved
@@ -1365,11 +1365,8 @@
     friend class CodeGen;
     friend class LclVarDsc;
     friend class TempDsc;
-<<<<<<< HEAD
     friend class LIR;
-=======
     friend class ObjectAllocator;
->>>>>>> 571b963c
 
 #ifndef _TARGET_64BIT_
     friend class DecomposeLongs;
