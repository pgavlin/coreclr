--- conflicted
+++ resolved
@@ -1730,7 +1730,6 @@
     // Requires "childNum < NumChildren()".  Returns the "n"th child of "this."
     GenTreePtr GetChild(unsigned childNum);
 
-<<<<<<< HEAD
     // Returns the number of operands to the current node. Differs from NumChildren only in the
     // case of call nodes.
     unsigned NumOperands();
@@ -1738,7 +1737,7 @@
     // Returns the use-to-def edge for the nth operand of the current node. Differs from GetChild
     // only in the case of call nodes and its handling of GTF_REVERSE_OPS.
     GenTree** GetOperand(unsigned operandNum);
-=======
+
     // Returns an iterator that will produce each operand of this node. Differs from the sequence
     // of nodes produced by a loop over `GetChild` in its handling of call, phi, and block op
     // nodes. If `expandMultiRegArgs` is true, an multi-reg args passed to a call will appear
@@ -1748,7 +1747,8 @@
 
     // Returns a range that will produce the operands of this node in use order.
     IteratorPair<GenTreeOperandIterator> Operands(bool expandMultiRegArgs = false);
->>>>>>> d7ca1976
+
+    bool Precedes(GenTree* other);
 
     // The maximum possible # of children of any node.
     static const int MAX_CHILDREN = 6;
@@ -1772,8 +1772,6 @@
         assert(OperIsConst());
         gtFlags &= ~GTF_REUSE_REG_VAL;
     }
-
-    bool Precedes(GenTree* other);
 
 #ifdef DEBUG
 
